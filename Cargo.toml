--- conflicted
+++ resolved
@@ -78,12 +78,8 @@
 dioxus-native-core-macro = { path = "packages/native-core-macro", version = "0.4.0" }
 rsx-rosetta = { path = "packages/rsx-rosetta", version = "0.4.0" }
 dioxus-signals = { path = "packages/signals" }
-<<<<<<< HEAD
-generational-box = { path = "packages/generational-box" }
 dioxus-cli-config = { path = "packages/cli-config", version = "0.4.1" }
-=======
 generational-box = { path = "packages/generational-box", version = "0.4.3" }
->>>>>>> 79a33c75
 dioxus-hot-reload = { path = "packages/hot-reload", version = "0.4.0" }
 dioxus-fullstack = { path = "packages/fullstack", version = "0.4.1"  }
 dioxus_server_macro = { path = "packages/server-macro", version = "0.4.1" }
