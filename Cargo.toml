[workspace]
members = [
    "packages/dioxus",
    "packages/core",
    "packages/cli",
    "packages/core-macro",
<<<<<<< HEAD
    "packages/router-macro",
=======
    "packages/extension",
>>>>>>> 51196853
    "packages/router",
    "packages/html",
    "packages/hooks",
    "packages/web",
    "packages/ssr",
    "packages/desktop",
    "packages/mobile",
    "packages/interpreter",
    "packages/fermi",
    "packages/liveview",
    "packages/autofmt",
    "packages/rsx",
    "packages/dioxus-tui",
    "packages/rink",
    "packages/native-core",
    "packages/native-core-macro",
    "packages/rsx-rosetta",
    "packages/signals",
    "packages/hot-reload",
    "packages/fullstack",
    "packages/fullstack/server-macro",
    "packages/fullstack/examples/axum-hello-world",
    "packages/fullstack/examples/axum-router",
    "packages/fullstack/examples/axum-desktop",
    "packages/fullstack/examples/axum-auth",
    "packages/fullstack/examples/salvo-hello-world",
    "packages/fullstack/examples/warp-hello-world",
    "packages/fullstack/examples/static-hydrated",
    "docs/guide",
    "docs/router",
    # Full project examples
    "examples/tailwind",
    "examples/PWA-example",
    # Playwrite tests
    "playwrite-tests/liveview",
    "playwrite-tests/web",
    "playwrite-tests/fullstack",
]
exclude = ["examples/mobile_demo"]

# dependencies that are shared across packages
[workspace.dependencies]
dioxus = { path = "packages/dioxus" }
dioxus-core = { path = "packages/core" }
dioxus-core-macro = { path = "packages/core-macro" }
dioxus-router = { path = "packages/router" }
dioxus-router-macro = { path = "packages/router-macro" }
dioxus-html = { path = "packages/html" }
dioxus-hooks = { path = "packages/hooks" }
dioxus-web = { path = "packages/web" }
dioxus-ssr = { path = "packages/ssr" }
dioxus-desktop = { path = "packages/desktop" }
dioxus-mobile = { path = "packages/mobile" }
dioxus-interpreter-js = { path = "packages/interpreter" }
fermi = { path = "packages/fermi" }
dioxus-liveview = { path = "packages/liveview" }
dioxus-autofmt = { path = "packages/autofmt" }
dioxus-rsx = { path = "packages/rsx" }
dioxus-tui = { path = "packages/dioxus-tui" }
rink = { path = "packages/rink" }
dioxus-native-core = { path = "packages/native-core" }
dioxus-native-core-macro = { path = "packages/native-core-macro" }
rsx-rosetta = { path = "packages/rsx-rosetta" }
dioxus-signals = { path = "packages/signals" }
dioxus-hot-reload = { path = "packages/hot-reload" }
dioxus-fullstack = { path = "packages/fullstack" }
dioxus_server_macro = { path = "packages/fullstack/server-macro" }
log = "0.4.19"
tokio = "1.28"
slab = "0.4.2"
futures-channel = "0.3.21"
futures-util = { version = "0.3", default-features = false }
rustc-hash = "1.1.0"
wasm-bindgen = "0.2.87"
html_parser = "0.7.0"

# This is a "virtual package"
# It is not meant to be published, but is used so "cargo run --example XYZ" works properly
[package]
name = "dioxus-examples"
version = "0.0.0"
authors = ["Jonathan Kelley"]
edition = "2021"
description = "Top level crate for the Dioxus repository"
license = "MIT OR Apache-2.0"
repository = "https://github.com/DioxusLabs/dioxus/"
homepage = "https://dioxuslabs.com"
documentation = "https://dioxuslabs.com"
keywords = ["dom", "ui", "gui", "react", "wasm"]
rust-version = "1.60.0"
publish = false

[dev-dependencies]
dioxus = { workspace = true }
dioxus-desktop = { workspace = true, features = ["transparent"] }
dioxus-ssr = { workspace = true }
dioxus-router = { workspace = true }
dioxus-signals = { workspace = true }
fermi = { workspace = true }
futures-util = "0.3.21"
log = "0.4.14"
num-format = "0.4.0"
separator = "0.4.1"
serde = { version = "1.0.136", features = ["derive"] }
im-rc = "15.0.0"
anyhow = "1.0.53"
serde_json = "1.0.79"
rand = { version = "0.8.4", features = ["small_rng"] }
tokio = { version = "1.16.1", features = ["full"] }
reqwest = { version = "0.11.9", features = ["json"] }
fern = { version = "0.6.0", features = ["colored"] }
thiserror = "1.0.30"
env_logger = "0.10.0"
simple_logger = "4.0.0"

[profile.release]
opt-level = 3
lto = true
debug = true<|MERGE_RESOLUTION|>--- conflicted
+++ resolved
@@ -4,11 +4,8 @@
     "packages/core",
     "packages/cli",
     "packages/core-macro",
-<<<<<<< HEAD
     "packages/router-macro",
-=======
     "packages/extension",
->>>>>>> 51196853
     "packages/router",
     "packages/html",
     "packages/hooks",
