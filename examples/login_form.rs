--- conflicted
+++ resolved
@@ -8,28 +8,15 @@
 }
 
 fn app(cx: Scope) -> Element {
-<<<<<<< HEAD
-    let onsubmit = move |evt: FormEvent| {
-        cx.spawn(async move {
-            let resp = reqwest::Client::new()
-                .post("http://localhost:8080/login")
-                .form(&[
-                    ("username", &evt.values()["username"]),
-                    ("password", &evt.values()["password"]),
-                ])
-                .send()
-                .await;
-=======
     let onsubmit = move |evt: FormEvent| async move {
         let resp = reqwest::Client::new()
             .post("http://localhost:8080/login")
             .form(&[
-                ("username", &evt.values["username"]),
-                ("password", &evt.values["password"]),
+                ("username", &evt.values()["username"]),
+                ("password", &evt.values()["password"]),
             ])
             .send()
             .await;
->>>>>>> dcb56446
 
         match resp {
             // Parse data from here, such as storing a response token
@@ -44,8 +31,7 @@
 
     cx.render(rsx! {
         h1 { "Login" }
-        form {
-            onsubmit: onsubmit,
+        form { onsubmit: onsubmit,
             input { r#type: "text", id: "username", name: "username" }
             label { "Username" }
             br {}
