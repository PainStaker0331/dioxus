--- conflicted
+++ resolved
@@ -10,13 +10,8 @@
 pub use input::*;
 
 pub(crate) fn get_root_id<T>(cx: Scope<T>) -> Option<ElementId> {
-<<<<<<< HEAD
     if let RenderReturn::Ready(sync) = cx.root_node() {
-        sync.root_ids.get(0).and_then(|id| id.get())
-=======
-    if let RenderReturn::Sync(Some(sync)) = cx.root_node() {
         sync.root_ids.get(0)
->>>>>>> 7d3d4ad2
     } else {
         None
     }
