--- conflicted
+++ resolved
@@ -845,15 +845,11 @@
                 12 => KeyCode::F12,
                 _ => return None,
             },
-<<<<<<< HEAD
-            TermKeyCode::BackTab => KeyCode::Tab,
-=======
             // backtab is Shift + Tab
             TermKeyCode::BackTab => {
                 shift_key = true;
                 KeyCode::Tab
             }
->>>>>>> c44717bf
             TermKeyCode::Null => return None,
             _ => return None,
         };
