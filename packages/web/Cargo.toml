[package]
name = "dioxus-web"
version = { workspace = true }
authors = ["Jonathan Kelley"]
edition = "2018"
description = "Web renderer for Dioxus using websys"
license = "MIT OR Apache-2.0"
repository = "https://github.com/DioxusLabs/dioxus/"
homepage = "https://dioxuslabs.com/learn/0.4/getting_started/wasm"
keywords = ["dom", "ui", "gui", "react", "wasm"]

[dependencies]
dioxus-core = { workspace = true, features = ["serialize"] }
dioxus-html = { workspace = true, features = ["wasm-bind"] }
dioxus-interpreter-js = { workspace = true, features = [
    "minimal_bindings",
    "web",
] }

js-sys = "0.3.56"
wasm-bindgen = { workspace = true, features = ["enable-interning"] }
wasm-bindgen-futures = "0.4.29"
tracing = { workspace = true }
rustc-hash = { workspace = true }
console_error_panic_hook = { version = "0.1.7", optional = true }
futures-util = { workspace = true, features = ["std", "async-await", "async-await-macro"] }
futures-channel = { workspace = true }
serde_json = { version = "1.0" }
serde = { version = "1.0" }
serde-wasm-bindgen = "0.5.0"
async-trait = "0.1.58"
async-channel = "1.8.0"

[dependencies.web-sys]
version = "0.3.56"
features = [
    "Document",
    "HtmlElement",
    "HtmlInputElement",
    "HtmlSelectElement",
    "HtmlTextAreaElement",
    "HtmlFormElement",
    "Text",
    "Window",
<<<<<<< HEAD
    "DataTransfer",
=======
    "console",
>>>>>>> 7b256cf5
]

[features]
default = ["panic_hook", "mounted", "file_engine", "hot_reload", "eval"]
panic_hook = ["console_error_panic_hook"]
hydrate = [
    "web-sys/Comment",
    "web-sys/console",
]
mounted = [
    "web-sys/Element",
    "dioxus-html/mounted"
]
file_engine = [
    "web-sys/File",
    "web-sys/FileList",
    "web-sys/FileReader",
]
hot_reload = [
    "web-sys/MessageEvent",
    "web-sys/WebSocket",
    "web-sys/Location",
]
eval = [
    "dioxus-html/eval",
]

[dev-dependencies]
dioxus = { workspace = true }
wasm-bindgen-test = "0.3.29"
dioxus-ssr = { workspace = true}
wasm-logger = "0.2.0"
gloo-timers = "0.2.3"
gloo-dialogs = "0.1.1"
dioxus-web = { path = ".", features = ["hydrate"] }
tracing-wasm = "0.2.1"<|MERGE_RESOLUTION|>--- conflicted
+++ resolved
@@ -42,11 +42,7 @@
     "HtmlFormElement",
     "Text",
     "Window",
-<<<<<<< HEAD
     "DataTransfer",
-=======
-    "console",
->>>>>>> 7b256cf5
 ]
 
 [features]
