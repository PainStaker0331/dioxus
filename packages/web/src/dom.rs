//! Implementation of a renderer for Dioxus on the web.
//!
<<<<<<< HEAD
//! Outstanding todos:
=======
//! Oustanding todos:
>>>>>>> dcb56446
//! - Passive event listeners
//! - no-op event listener patch for safari
//! - tests to ensure dyn_into works for various event types.
//! - Partial delegation?

use dioxus_core::{
    BorrowedAttributeValue, ElementId, Mutation, Template, TemplateAttribute, TemplateNode,
};
use dioxus_html::{event_bubbles, PlatformEventData};
use dioxus_interpreter_js::{minimal_bindings, save_template, Channel};
use futures_channel::mpsc;
use rustc_hash::FxHashMap;
use wasm_bindgen::{closure::Closure, JsCast, JsValue};
use web_sys::{Document, Element, Event};

use crate::{load_document, virtual_event_from_websys_event, Config, WebEventConverter};

pub struct WebsysDom {
    document: Document,
    #[allow(dead_code)]
    pub(crate) root: Element,
    templates: FxHashMap<String, u16>,
    max_template_id: u16,
    pub(crate) interpreter: Channel,
    #[cfg(feature = "mounted")]
    event_channel: mpsc::UnboundedSender<UiEvent>,
}

pub struct UiEvent {
    pub name: String,
    pub bubbles: bool,
    pub element: ElementId,
    pub data: PlatformEventData,
}

impl WebsysDom {
    pub fn new(cfg: Config, event_channel: mpsc::UnboundedSender<UiEvent>) -> Self {
        // eventually, we just want to let the interpreter do all the work of decoding events into our event type
        // a match here in order to avoid some error during runtime browser test
        let document = load_document();
        let root = match document.get_element_by_id(&cfg.rootname) {
            Some(root) => root,
            None => {
                web_sys::console::error_1(
                    &format!(
                        "element '#{}' not found. mounting to the body.",
                        cfg.rootname
                    )
                    .into(),
                );
                document.create_element("body").ok().unwrap()
            }
        };
        let interpreter = Channel::default();

        let handler: Closure<dyn FnMut(&Event)> = Closure::wrap(Box::new({
            let event_channel = event_channel.clone();
            move |event: &web_sys::Event| {
                let name = event.type_();
                let element = walk_event_for_id(event);
                let bubbles = dioxus_html::event_bubbles(name.as_str());
                if let Some((element, target)) = element {
                    let prevent_event;
                    if let Some(prevent_requests) = target
                        .get_attribute("dioxus-prevent-default")
                        .as_deref()
                        .map(|f| f.split_whitespace())
                    {
                        prevent_event = prevent_requests
                            .map(|f| f.trim_start_matches("on"))
                            .any(|f| f == name);
                    } else {
                        prevent_event = false;
                    }

                    // Prevent forms from submitting and redirecting
                    if name == "submit" {
                        // On forms the default behavior is not to submit, if prevent default is set then we submit the form
                        if !prevent_event {
                            event.prevent_default();
                        }
                    } else if prevent_event {
                        event.prevent_default();
                    }

                    let data = virtual_event_from_websys_event(event.clone(), target);
                    let _ = event_channel.unbounded_send(UiEvent {
                        name,
                        bubbles,
                        element,
                        data,
                    });
                }
            }
        }));

        dioxus_interpreter_js::initialize(
            root.clone().unchecked_into(),
            handler.as_ref().unchecked_ref(),
        );
        dioxus_html::set_event_converter(Box::new(WebEventConverter));
        handler.forget();
        Self {
            document,
            root,
            interpreter,
            templates: FxHashMap::default(),
            max_template_id: 0,
            #[cfg(feature = "mounted")]
            event_channel,
        }
    }

    pub fn mount(&mut self) {
        self.interpreter.mount_to_root();
    }

    pub fn load_templates(&mut self, templates: &[Template]) {
        for template in templates {
            let mut roots = vec![];

            for root in template.roots {
                roots.push(self.create_template_node(root))
            }

            self.templates
                .insert(template.name.to_owned(), self.max_template_id);
            save_template(roots, self.max_template_id);
            self.max_template_id += 1
        }
    }

    fn create_template_node(&self, v: &TemplateNode) -> web_sys::Node {
        use TemplateNode::*;
        match v {
            Element {
                tag,
                namespace,
                attrs,
                children,
                ..
            } => {
                let el = match namespace {
                    Some(ns) => self.document.create_element_ns(Some(ns), tag).unwrap(),
                    None => self.document.create_element(tag).unwrap(),
                };
                for attr in *attrs {
                    if let TemplateAttribute::Static {
                        name,
                        value,
                        namespace,
                    } = attr
                    {
                        minimal_bindings::setAttributeInner(
                            el.clone().into(),
                            name,
                            JsValue::from_str(value),
                            *namespace,
                        );
                    }
                }
                for child in *children {
                    let _ = el.append_child(&self.create_template_node(child));
                }
                el.dyn_into().unwrap()
            }
            Text { text } => self.document.create_text_node(text).dyn_into().unwrap(),
            DynamicText { .. } => self.document.create_text_node("p").dyn_into().unwrap(),
            Dynamic { .. } => {
                let el = self.document.create_element("pre").unwrap();
                let _ = el.toggle_attribute("hidden");
                el.dyn_into().unwrap()
            }
        }
    }

    pub fn apply_edits(&mut self, mut edits: Vec<Mutation>) {
        use Mutation::*;
        let i = &mut self.interpreter;
        #[cfg(feature = "mounted")]
        // we need to apply the mount events last, so we collect them here
        let mut to_mount = Vec::new();
        for edit in &edits {
            match edit {
                AppendChildren { id, m } => i.append_children(id.0 as u32, *m as u16),
                AssignId { path, id } => {
                    i.assign_id(path.as_ptr() as u32, path.len() as u8, id.0 as u32)
                }
                CreatePlaceholder { id } => i.create_placeholder(id.0 as u32),
                CreateTextNode { value, id } => i.create_text_node(value, id.0 as u32),
                HydrateText { path, value, id } => {
                    i.hydrate_text(path.as_ptr() as u32, path.len() as u8, value, id.0 as u32)
                }
                LoadTemplate { name, index, id } => {
                    if let Some(tmpl_id) = self.templates.get(*name) {
                        i.load_template(*tmpl_id, *index as u16, id.0 as u32)
                    }
                }
                ReplaceWith { id, m } => i.replace_with(id.0 as u32, *m as u16),
                ReplacePlaceholder { path, m } => {
                    i.replace_placeholder(path.as_ptr() as u32, path.len() as u8, *m as u16)
                }
                InsertAfter { id, m } => i.insert_after(id.0 as u32, *m as u16),
                InsertBefore { id, m } => i.insert_before(id.0 as u32, *m as u16),
                SetAttribute {
                    name,
                    value,
                    id,
                    ns,
                } => match value {
                    BorrowedAttributeValue::Text(txt) => {
                        i.set_attribute(id.0 as u32, name, txt, ns.unwrap_or_default())
                    }
                    BorrowedAttributeValue::Float(f) => {
                        i.set_attribute(id.0 as u32, name, &f.to_string(), ns.unwrap_or_default())
                    }
                    BorrowedAttributeValue::Int(n) => {
                        i.set_attribute(id.0 as u32, name, &n.to_string(), ns.unwrap_or_default())
                    }
                    BorrowedAttributeValue::Bool(b) => i.set_attribute(
                        id.0 as u32,
                        name,
                        if *b { "true" } else { "false" },
                        ns.unwrap_or_default(),
                    ),
                    BorrowedAttributeValue::None => {
                        i.remove_attribute(id.0 as u32, name, ns.unwrap_or_default())
                    }
                    _ => unreachable!(),
                },
                SetText { value, id } => i.set_text(id.0 as u32, value),
                NewEventListener { name, id, .. } => {
                    match *name {
                        // mounted events are fired immediately after the element is mounted.
                        "mounted" => {
                            #[cfg(feature = "mounted")]
                            to_mount.push(*id);
                        }
                        _ => {
                            i.new_event_listener(name, id.0 as u32, event_bubbles(name) as u8);
                        }
                    }
                }
                RemoveEventListener { name, id } => match *name {
                    "mounted" => {}
                    _ => {
                        i.remove_event_listener(name, id.0 as u32, event_bubbles(name) as u8);
                    }
                },
                Remove { id } => i.remove(id.0 as u32),
                PushRoot { id } => i.push_root(id.0 as u32),
            }
        }
        edits.clear();
        i.flush();

        #[cfg(feature = "mounted")]
        for id in to_mount {
<<<<<<< HEAD
            let node = dioxus_interpreter_js::get_node(id.0 as u32);
            if let Some(element) = node.dyn_ref::<Element>() {
                let data = PlatformEventData::new(Box::new(element.clone()));
                let _ = self.event_channel.unbounded_send(UiEvent {
                    name: "mounted".to_string(),
                    bubbles: false,
                    element: id,
                    data,
                });
            }
        }
    }
}

=======
            self.send_mount_event(id);
        }
    }

    pub(crate) fn send_mount_event(&self, id: ElementId) {
        let node = get_node(id.0 as u32);
        if let Some(element) = node.dyn_ref::<Element>() {
            let data: MountedData = element.into();
            let data = Rc::new(data);
            let _ = self.event_channel.unbounded_send(UiEvent {
                name: "mounted".to_string(),
                bubbles: false,
                element: id,
                data,
            });
        }
    }
}

// todo: some of these events are being casted to the wrong event type.
// We need tests that simulate clicks/etc and make sure every event type works.
pub fn virtual_event_from_websys_event(event: web_sys::Event, target: Element) -> Rc<dyn Any> {
    use dioxus_html::events::*;

    match event.type_().as_str() {
        "copy" | "cut" | "paste" => Rc::new(ClipboardData {}),
        "compositionend" | "compositionstart" | "compositionupdate" => {
            make_composition_event(&event)
        }
        "keydown" | "keypress" | "keyup" => Rc::new(KeyboardData::from(event)),
        "focus" | "blur" | "focusout" | "focusin" => Rc::new(FocusData {}),

        "change" | "input" | "invalid" | "reset" | "submit" => read_input_to_data(target),

        "click" | "contextmenu" | "dblclick" | "doubleclick" | "mousedown" | "mouseenter"
        | "mouseleave" | "mousemove" | "mouseout" | "mouseover" | "mouseup" => {
            Rc::new(MouseData::from(event))
        }
        "drag" | "dragend" | "dragenter" | "dragexit" | "dragleave" | "dragover" | "dragstart"
        | "drop" => {
            let mouse = MouseData::from(event);
            Rc::new(DragData { mouse })
        }

        "pointerdown" | "pointermove" | "pointerup" | "pointercancel" | "gotpointercapture"
        | "lostpointercapture" | "pointerenter" | "pointerleave" | "pointerover" | "pointerout" => {
            Rc::new(PointerData::from(event))
        }
        "select" => Rc::new(SelectionData {}),
        "touchcancel" | "touchend" | "touchmove" | "touchstart" => Rc::new(TouchData::from(event)),

        "scroll" => Rc::new(ScrollData {}),
        "wheel" => Rc::new(WheelData::from(event)),
        "animationstart" | "animationend" | "animationiteration" => {
            Rc::new(AnimationData::from(event))
        }
        "transitionend" => Rc::new(TransitionData::from(event)),
        "abort" | "canplay" | "canplaythrough" | "durationchange" | "emptied" | "encrypted"
        | "ended" | "loadeddata" | "loadedmetadata" | "loadstart" | "pause" | "play"
        | "playing" | "progress" | "ratechange" | "seeked" | "seeking" | "stalled" | "suspend"
        | "timeupdate" | "volumechange" | "waiting" => Rc::new(MediaData {}),
        "error" => Rc::new(ImageData { load_error: true }),
        "load" => Rc::new(ImageData { load_error: false }),
        "toggle" => Rc::new(ToggleData {}),

        _ => Rc::new(()),
    }
}

fn make_composition_event(event: &Event) -> Rc<CompositionData> {
    let evt: &web_sys::CompositionEvent = event.dyn_ref().unwrap();
    Rc::new(CompositionData {
        data: evt.data().unwrap_or_default(),
    })
}

pub(crate) fn load_document() -> Document {
    web_sys::window()
        .expect("should have access to the Window")
        .document()
        .expect("should have access to the Document")
}

fn read_input_to_data(target: Element) -> Rc<FormData> {
    // todo: these handlers might get really slow if the input box gets large and allocation pressure is heavy
    // don't have a good solution with the serialized event problem

    let value: String = target
        .dyn_ref()
        .map(|input: &web_sys::HtmlInputElement| {
            // todo: special case more input types
            match input.type_().as_str() {
                "checkbox" => {
                    match input.checked() {
                        true => "true".to_string(),
                        false => "false".to_string(),
                    }
                },
                _ => {
                    input.value()
                }
            }
        })
        .or_else(|| {
            target
                .dyn_ref()
                .map(|input: &web_sys::HtmlTextAreaElement| input.value())
        })
        // select elements are NOT input events - because - why woudn't they be??
        .or_else(|| {
            target
                .dyn_ref()
                .map(|input: &web_sys::HtmlSelectElement| input.value())
        })
        .or_else(|| {
            target
                .dyn_ref::<web_sys::HtmlElement>()
                .unwrap()
                .text_content()
        })
        .expect("only an InputElement or TextAreaElement or an element with contenteditable=true can have an oninput event listener");

    let mut values = std::collections::HashMap::new();

    // try to fill in form values
    if let Some(form) = target.dyn_ref::<web_sys::HtmlFormElement>() {
        let form_data = get_form_data(form);
        for value in form_data.entries().into_iter().flatten() {
            if let Ok(array) = value.dyn_into::<Array>() {
                if let Some(name) = array.get(0).as_string() {
                    if let Ok(item_values) = array.get(1).dyn_into::<Array>() {
                        let item_values =
                            item_values.iter().filter_map(|v| v.as_string()).collect();

                        values.insert(name, item_values);
                    }
                }
            }
        }
    }

    #[cfg(not(feature = "file_engine"))]
    let files = None;
    #[cfg(feature = "file_engine")]
    let files = target
        .dyn_ref()
        .and_then(|input: &web_sys::HtmlInputElement| {
            input.files().and_then(|files| {
                #[allow(clippy::arc_with_non_send_sync)]
                crate::file_engine::WebFileEngine::new(files)
                    .map(|f| std::sync::Arc::new(f) as std::sync::Arc<dyn dioxus_html::FileEngine>)
            })
        });

    Rc::new(FormData {
        value,
        values,
        files,
    })
}

// web-sys does not expose the keys api for form data, so we need to manually bind to it
#[wasm_bindgen(inline_js = r#"
    export function get_form_data(form) {
        let values = new Map();
        const formData = new FormData(form);

        for (let name of formData.keys()) {
            values.set(name, formData.getAll(name));
        }

        return values;
    }
"#)]
extern "C" {
    fn get_form_data(form: &web_sys::HtmlFormElement) -> js_sys::Map;
}

>>>>>>> dcb56446
fn walk_event_for_id(event: &web_sys::Event) -> Option<(ElementId, web_sys::Element)> {
    let target = event
        .target()
        .expect("missing target")
        .dyn_into::<web_sys::Node>()
        .expect("not a valid node");
    let mut current_target_element = target.dyn_ref::<web_sys::Element>().cloned();

    loop {
        match (
            current_target_element
                .as_ref()
                .and_then(|el| el.get_attribute("data-dioxus-id").map(|f| f.parse())),
            current_target_element,
        ) {
            // This node is an element, and has a dioxus id, so we can stop walking
            (Some(Ok(id)), Some(target)) => return Some((ElementId(id), target)),

            // Walk the tree upwards until we actually find an event target
            (None, target_element) => {
                let parent = match target_element.as_ref() {
                    Some(el) => el.parent_element(),
                    // if this is the first node and not an element, we need to get the parent from the target node
                    None => target.parent_element(),
                };
                match parent {
                    Some(parent) => current_target_element = Some(parent),
                    _ => return None,
                }
            }

            // This node is an element with an invalid dioxus id, give up
            _ => return None,
        }
    }
}<|MERGE_RESOLUTION|>--- conflicted
+++ resolved
@@ -1,10 +1,6 @@
 //! Implementation of a renderer for Dioxus on the web.
 //!
-<<<<<<< HEAD
 //! Outstanding todos:
-=======
-//! Oustanding todos:
->>>>>>> dcb56446
 //! - Passive event listeners
 //! - no-op event listener patch for safari
 //! - tests to ensure dyn_into works for various event types.
@@ -263,22 +259,6 @@
 
         #[cfg(feature = "mounted")]
         for id in to_mount {
-<<<<<<< HEAD
-            let node = dioxus_interpreter_js::get_node(id.0 as u32);
-            if let Some(element) = node.dyn_ref::<Element>() {
-                let data = PlatformEventData::new(Box::new(element.clone()));
-                let _ = self.event_channel.unbounded_send(UiEvent {
-                    name: "mounted".to_string(),
-                    bubbles: false,
-                    element: id,
-                    data,
-                });
-            }
-        }
-    }
-}
-
-=======
             self.send_mount_event(id);
         }
     }
@@ -298,166 +278,6 @@
     }
 }
 
-// todo: some of these events are being casted to the wrong event type.
-// We need tests that simulate clicks/etc and make sure every event type works.
-pub fn virtual_event_from_websys_event(event: web_sys::Event, target: Element) -> Rc<dyn Any> {
-    use dioxus_html::events::*;
-
-    match event.type_().as_str() {
-        "copy" | "cut" | "paste" => Rc::new(ClipboardData {}),
-        "compositionend" | "compositionstart" | "compositionupdate" => {
-            make_composition_event(&event)
-        }
-        "keydown" | "keypress" | "keyup" => Rc::new(KeyboardData::from(event)),
-        "focus" | "blur" | "focusout" | "focusin" => Rc::new(FocusData {}),
-
-        "change" | "input" | "invalid" | "reset" | "submit" => read_input_to_data(target),
-
-        "click" | "contextmenu" | "dblclick" | "doubleclick" | "mousedown" | "mouseenter"
-        | "mouseleave" | "mousemove" | "mouseout" | "mouseover" | "mouseup" => {
-            Rc::new(MouseData::from(event))
-        }
-        "drag" | "dragend" | "dragenter" | "dragexit" | "dragleave" | "dragover" | "dragstart"
-        | "drop" => {
-            let mouse = MouseData::from(event);
-            Rc::new(DragData { mouse })
-        }
-
-        "pointerdown" | "pointermove" | "pointerup" | "pointercancel" | "gotpointercapture"
-        | "lostpointercapture" | "pointerenter" | "pointerleave" | "pointerover" | "pointerout" => {
-            Rc::new(PointerData::from(event))
-        }
-        "select" => Rc::new(SelectionData {}),
-        "touchcancel" | "touchend" | "touchmove" | "touchstart" => Rc::new(TouchData::from(event)),
-
-        "scroll" => Rc::new(ScrollData {}),
-        "wheel" => Rc::new(WheelData::from(event)),
-        "animationstart" | "animationend" | "animationiteration" => {
-            Rc::new(AnimationData::from(event))
-        }
-        "transitionend" => Rc::new(TransitionData::from(event)),
-        "abort" | "canplay" | "canplaythrough" | "durationchange" | "emptied" | "encrypted"
-        | "ended" | "loadeddata" | "loadedmetadata" | "loadstart" | "pause" | "play"
-        | "playing" | "progress" | "ratechange" | "seeked" | "seeking" | "stalled" | "suspend"
-        | "timeupdate" | "volumechange" | "waiting" => Rc::new(MediaData {}),
-        "error" => Rc::new(ImageData { load_error: true }),
-        "load" => Rc::new(ImageData { load_error: false }),
-        "toggle" => Rc::new(ToggleData {}),
-
-        _ => Rc::new(()),
-    }
-}
-
-fn make_composition_event(event: &Event) -> Rc<CompositionData> {
-    let evt: &web_sys::CompositionEvent = event.dyn_ref().unwrap();
-    Rc::new(CompositionData {
-        data: evt.data().unwrap_or_default(),
-    })
-}
-
-pub(crate) fn load_document() -> Document {
-    web_sys::window()
-        .expect("should have access to the Window")
-        .document()
-        .expect("should have access to the Document")
-}
-
-fn read_input_to_data(target: Element) -> Rc<FormData> {
-    // todo: these handlers might get really slow if the input box gets large and allocation pressure is heavy
-    // don't have a good solution with the serialized event problem
-
-    let value: String = target
-        .dyn_ref()
-        .map(|input: &web_sys::HtmlInputElement| {
-            // todo: special case more input types
-            match input.type_().as_str() {
-                "checkbox" => {
-                    match input.checked() {
-                        true => "true".to_string(),
-                        false => "false".to_string(),
-                    }
-                },
-                _ => {
-                    input.value()
-                }
-            }
-        })
-        .or_else(|| {
-            target
-                .dyn_ref()
-                .map(|input: &web_sys::HtmlTextAreaElement| input.value())
-        })
-        // select elements are NOT input events - because - why woudn't they be??
-        .or_else(|| {
-            target
-                .dyn_ref()
-                .map(|input: &web_sys::HtmlSelectElement| input.value())
-        })
-        .or_else(|| {
-            target
-                .dyn_ref::<web_sys::HtmlElement>()
-                .unwrap()
-                .text_content()
-        })
-        .expect("only an InputElement or TextAreaElement or an element with contenteditable=true can have an oninput event listener");
-
-    let mut values = std::collections::HashMap::new();
-
-    // try to fill in form values
-    if let Some(form) = target.dyn_ref::<web_sys::HtmlFormElement>() {
-        let form_data = get_form_data(form);
-        for value in form_data.entries().into_iter().flatten() {
-            if let Ok(array) = value.dyn_into::<Array>() {
-                if let Some(name) = array.get(0).as_string() {
-                    if let Ok(item_values) = array.get(1).dyn_into::<Array>() {
-                        let item_values =
-                            item_values.iter().filter_map(|v| v.as_string()).collect();
-
-                        values.insert(name, item_values);
-                    }
-                }
-            }
-        }
-    }
-
-    #[cfg(not(feature = "file_engine"))]
-    let files = None;
-    #[cfg(feature = "file_engine")]
-    let files = target
-        .dyn_ref()
-        .and_then(|input: &web_sys::HtmlInputElement| {
-            input.files().and_then(|files| {
-                #[allow(clippy::arc_with_non_send_sync)]
-                crate::file_engine::WebFileEngine::new(files)
-                    .map(|f| std::sync::Arc::new(f) as std::sync::Arc<dyn dioxus_html::FileEngine>)
-            })
-        });
-
-    Rc::new(FormData {
-        value,
-        values,
-        files,
-    })
-}
-
-// web-sys does not expose the keys api for form data, so we need to manually bind to it
-#[wasm_bindgen(inline_js = r#"
-    export function get_form_data(form) {
-        let values = new Map();
-        const formData = new FormData(form);
-
-        for (let name of formData.keys()) {
-            values.set(name, formData.getAll(name));
-        }
-
-        return values;
-    }
-"#)]
-extern "C" {
-    fn get_form_data(form: &web_sys::HtmlFormElement) -> js_sys::Map;
-}
-
->>>>>>> dcb56446
 fn walk_event_for_id(event: &web_sys::Event) -> Option<(ElementId, web_sys::Element)> {
     let target = event
         .target()
