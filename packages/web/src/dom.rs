//! Implementation of a renderer for Dioxus on the web.
//!
//! Oustanding todos:
//! - Removing event listeners (delegation)
//! - Passive event listeners
//! - no-op event listener patch for safari
//! - tests to ensure dyn_into works for various event types.
//! - Partial delegation?>

use dioxus_core::{
    BorrowedAttributeValue, ElementId, Mutation, Template, TemplateAttribute, TemplateNode,
};
use dioxus_html::{event_bubbles, CompositionData, FileEngine, FormData, MountedData};
use dioxus_interpreter_js::{get_node, minimal_bindings, save_template, Channel};
use futures_channel::mpsc;
use js_sys::Array;
use rustc_hash::FxHashMap;
use std::{any::Any, rc::Rc, sync::Arc};
<<<<<<< HEAD
use wasm_bindgen::{closure::Closure, prelude::wasm_bindgen, JsCast};
use web_sys::{Document, Element, Event, HtmlElement};
=======
use wasm_bindgen::{closure::Closure, prelude::wasm_bindgen, JsCast, JsValue};
use web_sys::{console, Document, Element, Event};
>>>>>>> 95e6d67d

use crate::{file_engine::WebFileEngine, Config};

pub struct WebsysDom {
    document: Document,
    #[allow(dead_code)]
    pub(crate) root: Element,
    templates: FxHashMap<String, u32>,
    max_template_id: u32,
    pub(crate) interpreter: Channel,
    event_channel: mpsc::UnboundedSender<UiEvent>,
}

pub struct UiEvent {
    pub name: String,
    pub bubbles: bool,
    pub element: ElementId,
    pub data: Rc<dyn Any>,
}

impl WebsysDom {
    pub fn new(cfg: Config, event_channel: mpsc::UnboundedSender<UiEvent>) -> Self {
        // eventually, we just want to let the interpreter do all the work of decoding events into our event type
        // a match here in order to avoid some error during runtime browser test
        let document = load_document();
        let root = match document.get_element_by_id(&cfg.rootname) {
            Some(root) => root,
            None => document.create_element("body").ok().unwrap(),
        };
        let interpreter = Channel::default();

        let handler: Closure<dyn FnMut(&Event)> = Closure::wrap(Box::new({
            let event_channel = event_channel.clone();
            move |event: &web_sys::Event| {
                let name = event.type_();
                let element = walk_event_for_id(event);
                let bubbles = dioxus_html::event_bubbles(name.as_str());
                if let Some((element, target)) = element {
                    if let Some(prevent_requests) = target
                        .get_attribute("dioxus-prevent-default")
                        .as_deref()
                        .map(|f| f.split_whitespace())
                    {
                        if prevent_requests
                            .map(|f| f.trim_start_matches("on"))
                            .any(|f| f == name)
                        {
                            event.prevent_default();
                        }
                    }

                    let data = virtual_event_from_websys_event(event.clone(), target);
                    let _ = event_channel.unbounded_send(UiEvent {
                        name,
                        bubbles,
                        element,
                        data,
                    });
                }
            }
        }));

        dioxus_interpreter_js::initilize(
            root.clone().unchecked_into(),
            handler.as_ref().unchecked_ref(),
        );
        handler.forget();
        Self {
            document,
            root,
            interpreter,
            templates: FxHashMap::default(),
            max_template_id: 0,
            event_channel,
        }
    }

    pub fn mount(&mut self) {
        self.interpreter.mount_to_root();
    }

    pub fn load_templates(&mut self, templates: &[Template]) {
        for template in templates {
            let mut roots = vec![];

            for root in template.roots {
                roots.push(self.create_template_node(root))
            }

            self.templates
                .insert(template.name.to_owned(), self.max_template_id);
            save_template(roots, self.max_template_id);
            self.max_template_id += 1
        }
    }

    fn create_template_node(&self, v: &TemplateNode) -> web_sys::Node {
        use TemplateNode::*;
        match v {
            Element {
                tag,
                namespace,
                attrs,
                children,
                ..
            } => {
                let el = match namespace {
                    Some(ns) => self.document.create_element_ns(Some(ns), tag).unwrap(),
                    None => self.document.create_element(tag).unwrap(),
                };
                for attr in *attrs {
                    if let TemplateAttribute::Static {
                        name,
                        value,
                        namespace,
                    } = attr
                    {
                        minimal_bindings::setAttributeInner(
                            el.clone().into(),
                            name,
                            JsValue::from_str(value),
                            *namespace,
                        );
                    }
                }
                for child in *children {
                    let _ = el.append_child(&self.create_template_node(child));
                }
                el.dyn_into().unwrap()
            }
            Text { text } => self.document.create_text_node(text).dyn_into().unwrap(),
            DynamicText { .. } => self.document.create_text_node("p").dyn_into().unwrap(),
            Dynamic { .. } => {
                let el = self.document.create_element("pre").unwrap();
                let _ = el.toggle_attribute("hidden");
                el.dyn_into().unwrap()
            }
        }
    }

    pub fn apply_edits(&mut self, mut edits: Vec<Mutation>) {
        use Mutation::*;
        let i = &mut self.interpreter;
        // we need to apply the mount events last, so we collect them here
        let mut to_mount = Vec::new();
        for edit in &edits {
            match edit {
                AppendChildren { id, m } => i.append_children(id.0 as u32, *m as u32),
                AssignId { path, id } => {
                    i.assign_id(path.as_ptr() as u32, path.len() as u8, id.0 as u32)
                }
                CreatePlaceholder { id } => i.create_placeholder(id.0 as u32),
                CreateTextNode { value, id } => i.create_text_node(value, id.0 as u32),
                HydrateText { path, value, id } => {
                    i.hydrate_text(path.as_ptr() as u32, path.len() as u8, value, id.0 as u32)
                }
                LoadTemplate { name, index, id } => {
                    if let Some(tmpl_id) = self.templates.get(*name) {
                        i.load_template(*tmpl_id, *index as u32, id.0 as u32)
                    }
                }
                ReplaceWith { id, m } => i.replace_with(id.0 as u32, *m as u32),
                ReplacePlaceholder { path, m } => {
                    i.replace_placeholder(path.as_ptr() as u32, path.len() as u8, *m as u32)
                }
                InsertAfter { id, m } => i.insert_after(id.0 as u32, *m as u32),
                InsertBefore { id, m } => i.insert_before(id.0 as u32, *m as u32),
                SetAttribute {
                    name,
                    value,
                    id,
                    ns,
                } => match value {
                    BorrowedAttributeValue::Text(txt) => {
                        i.set_attribute(id.0 as u32, name, txt, ns.unwrap_or_default())
                    }
                    BorrowedAttributeValue::Float(f) => {
                        i.set_attribute(id.0 as u32, name, &f.to_string(), ns.unwrap_or_default())
                    }
                    BorrowedAttributeValue::Int(n) => {
                        i.set_attribute(id.0 as u32, name, &n.to_string(), ns.unwrap_or_default())
                    }
                    BorrowedAttributeValue::Bool(b) => i.set_attribute(
                        id.0 as u32,
                        name,
                        if *b { "true" } else { "false" },
                        ns.unwrap_or_default(),
                    ),
                    BorrowedAttributeValue::None => {
                        i.remove_attribute(id.0 as u32, name, ns.unwrap_or_default())
                    }
                    _ => unreachable!(),
                },
                SetText { value, id } => i.set_text(id.0 as u32, value),
                NewEventListener { name, id, .. } => {
<<<<<<< HEAD
                    i.new_event_listener(name, id.0 as u32, event_bubbles(name) as u8);
                }
                RemoveEventListener { name, id } => {
                    i.remove_event_listener(name, id.0 as u32, event_bubbles(name) as u8)
=======
                    match *name {
                        // mounted events are fired immediately after the element is mounted.
                        "mounted" => {
                            to_mount.push(*id);
                        }
                        _ => {
                            i.new_event_listener(name, id.0 as u32, event_bubbles(name) as u8);
                        }
                    }
>>>>>>> 95e6d67d
                }
                RemoveEventListener { name, id } => match *name {
                    "mounted" => {}
                    _ => {
                        i.remove_event_listener(name, id.0 as u32, event_bubbles(name) as u8);
                    }
                },
                Remove { id } => i.remove(id.0 as u32),
                PushRoot { id } => i.push_root(id.0 as u32),
            }
        }
        edits.clear();
        i.flush();

        for id in to_mount {
            let node = get_node(id.0 as u32);
            if let Some(element) = node.dyn_ref::<Element>() {
                log::info!("mounted event fired: {}", id.0);
                let data: MountedData = element.into();
                let data = Rc::new(data);
                let _ = self.event_channel.unbounded_send(UiEvent {
                    name: "mounted".to_string(),
                    bubbles: false,
                    element: id,
                    data,
                });
            }
        }
    }
}

// todo: some of these events are being casted to the wrong event type.
// We need tests that simulate clicks/etc and make sure every event type works.
pub fn virtual_event_from_websys_event(event: web_sys::Event, target: Element) -> Rc<dyn Any> {
    use dioxus_html::events::*;

    match event.type_().as_str() {
        "copy" | "cut" | "paste" => Rc::new(ClipboardData {}),
        "compositionend" | "compositionstart" | "compositionupdate" => {
            make_composition_event(&event)
        }
        "keydown" | "keypress" | "keyup" => Rc::new(KeyboardData::from(event)),
        "focus" | "blur" | "focusout" | "focusin" => Rc::new(FocusData {}),

        "change" | "input" | "invalid" | "reset" | "submit" => read_input_to_data(target),

        "click" | "contextmenu" | "dblclick" | "doubleclick" | "mousedown" | "mouseenter"
        | "mouseleave" | "mousemove" | "mouseout" | "mouseover" | "mouseup" => {
            Rc::new(MouseData::from(event))
        }
        "drag" | "dragend" | "dragenter" | "dragexit" | "dragleave" | "dragover" | "dragstart"
        | "drop" => {
            let mouse = MouseData::from(event);
            Rc::new(DragData { mouse })
        }

        "pointerdown" | "pointermove" | "pointerup" | "pointercancel" | "gotpointercapture"
        | "lostpointercapture" | "pointerenter" | "pointerleave" | "pointerover" | "pointerout" => {
            Rc::new(PointerData::from(event))
        }
        "select" => Rc::new(SelectionData {}),
        "touchcancel" | "touchend" | "touchmove" | "touchstart" => Rc::new(TouchData::from(event)),

        "scroll" => Rc::new(()),
        "wheel" => Rc::new(WheelData::from(event)),
        "animationstart" | "animationend" | "animationiteration" => {
            Rc::new(AnimationData::from(event))
        }
        "transitionend" => Rc::new(TransitionData::from(event)),
        "abort" | "canplay" | "canplaythrough" | "durationchange" | "emptied" | "encrypted"
        | "ended" | "loadeddata" | "loadedmetadata" | "loadstart" | "pause" | "play"
        | "playing" | "progress" | "ratechange" | "seeked" | "seeking" | "stalled" | "suspend"
        | "timeupdate" | "volumechange" | "waiting" => Rc::new(MediaData {}),
        "error" => Rc::new(ImageData { load_error: true }),
        "load" => Rc::new(ImageData { load_error: false }),
        "toggle" => Rc::new(ToggleData {}),

        _ => Rc::new(()),
    }
}

fn make_composition_event(event: &Event) -> Rc<CompositionData> {
    let evt: &web_sys::CompositionEvent = event.dyn_ref().unwrap();
    Rc::new(CompositionData {
        data: evt.data().unwrap_or_default(),
    })
}

pub(crate) fn load_document() -> Document {
    web_sys::window()
        .expect("should have access to the Window")
        .document()
        .expect("should have access to the Document")
}

fn read_input_to_data(target: Element) -> Rc<FormData> {
    // todo: these handlers might get really slow if the input box gets large and allocation pressure is heavy
    // don't have a good solution with the serialized event problem

    let value: String = target
        .dyn_ref()
        .map(|input: &web_sys::HtmlInputElement| {
            // todo: special case more input types
            match input.type_().as_str() {
                "checkbox" => {
                    match input.checked() {
                        true => "true".to_string(),
                        false => "false".to_string(),
                    }
                },
                _ => {
                    input.value()
                }
            }
        })
        .or_else(|| {
            target
                .dyn_ref()
                .map(|input: &web_sys::HtmlTextAreaElement| input.value())
        })
        // select elements are NOT input events - because - why woudn't they be??
        .or_else(|| {
            target
                .dyn_ref()
                .map(|input: &web_sys::HtmlSelectElement| input.value())
        })
        .or_else(|| {
            target
                .dyn_ref::<web_sys::HtmlElement>()
                .unwrap()
                .text_content()
        })
        .expect("only an InputElement or TextAreaElement or an element with contenteditable=true can have an oninput event listener");

    let mut values = std::collections::HashMap::new();

    // try to fill in form values
    if let Some(form) = target.dyn_ref::<web_sys::HtmlFormElement>() {
        let form_data = get_form_data(form);
        for value in form_data.entries().into_iter().flatten() {
            if let Ok(array) = value.dyn_into::<Array>() {
                if let Some(name) = array.get(0).as_string() {
                    if let Ok(item_values) = array.get(1).dyn_into::<Array>() {
                        let item_values =
                            item_values.iter().filter_map(|v| v.as_string()).collect();

                        values.insert(name, item_values);
                    }
                }
            }
        }
    }

    let files = target
        .dyn_ref()
        .and_then(|input: &web_sys::HtmlInputElement| {
            input.files().and_then(|files| {
                WebFileEngine::new(files).map(|f| Arc::new(f) as Arc<dyn FileEngine>)
            })
        });

    Rc::new(FormData {
        value,
        values,
        files,
    })
}

// web-sys does not expose the keys api for form data, so we need to manually bind to it
#[wasm_bindgen(inline_js = r#"
    export function get_form_data(form) {
        let values = new Map();
        const formData = new FormData(form);

        for (let name of formData.keys()) {
            values.set(name, formData.getAll(name));
        }

        return values;
    }
"#)]
extern "C" {
    fn get_form_data(form: &web_sys::HtmlFormElement) -> js_sys::Map;
}

fn walk_event_for_id(event: &web_sys::Event) -> Option<(ElementId, web_sys::Element)> {
    let target = event
        .target()
        .expect("missing target")
        .dyn_into::<web_sys::Node>()
        .expect("not a valid node");
    let mut current_target_element = target.dyn_ref::<web_sys::Element>().cloned();

    loop {
        match (
            current_target_element
                .as_ref()
                .and_then(|el| el.get_attribute("data-dioxus-id").map(|f| f.parse())),
            current_target_element,
        ) {
            // This node is an element, and has a dioxus id, so we can stop walking
            (Some(Ok(id)), Some(target)) => return Some((ElementId(id), target)),

            // Walk the tree upwards until we actually find an event target
            (None, target_element) => {
                let parent = match target_element.as_ref() {
                    Some(el) => el.parent_element(),
                    // if this is the first node and not an element, we need to get the parent from the target node
                    None => target.parent_element(),
                };
                match parent {
                    Some(parent) => current_target_element = Some(parent),
                    _ => return None,
                }
            }

            // This node is an element with an invalid dioxus id, give up
            _ => return None,
        }
    }
}<|MERGE_RESOLUTION|>--- conflicted
+++ resolved
@@ -16,13 +16,8 @@
 use js_sys::Array;
 use rustc_hash::FxHashMap;
 use std::{any::Any, rc::Rc, sync::Arc};
-<<<<<<< HEAD
-use wasm_bindgen::{closure::Closure, prelude::wasm_bindgen, JsCast};
 use web_sys::{Document, Element, Event, HtmlElement};
-=======
 use wasm_bindgen::{closure::Closure, prelude::wasm_bindgen, JsCast, JsValue};
-use web_sys::{console, Document, Element, Event};
->>>>>>> 95e6d67d
 
 use crate::{file_engine::WebFileEngine, Config};
 
@@ -218,12 +213,6 @@
                 },
                 SetText { value, id } => i.set_text(id.0 as u32, value),
                 NewEventListener { name, id, .. } => {
-<<<<<<< HEAD
-                    i.new_event_listener(name, id.0 as u32, event_bubbles(name) as u8);
-                }
-                RemoveEventListener { name, id } => {
-                    i.remove_event_listener(name, id.0 as u32, event_bubbles(name) as u8)
-=======
                     match *name {
                         // mounted events are fired immediately after the element is mounted.
                         "mounted" => {
@@ -233,7 +222,6 @@
                             i.new_event_listener(name, id.0 as u32, event_bubbles(name) as u8);
                         }
                     }
->>>>>>> 95e6d67d
                 }
                 RemoveEventListener { name, id } => match *name {
                     "mounted" => {}
