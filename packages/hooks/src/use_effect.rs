use dioxus_core::prelude::*;
use dioxus_signals::ReactiveContext;

/// `use_effect` will subscribe to any changes in the signal values it captures
/// effects will always run after first mount and then whenever the signal values change
/// If the use_effect call was skipped due to an early return, the effect will no longer activate.
<<<<<<< HEAD
#[track_caller]
=======
/// ```rust
/// fn app() -> Element {
///     let mut count = use_signal(|| 0);
///     //the effect runs again each time count changes
///     use_effect(move || println!("Count changed to {count}"));
///
///     rsx! {
///         h1 { "High-Five counter: {count}" }
///         button { onclick: move |_| count += 1, "Up high!" }
///         button { onclick: move |_| count -= 1, "Down low!" }
///     }
/// }
/// ```
>>>>>>> f288c8a3
pub fn use_effect(mut callback: impl FnMut() + 'static) {
    // let mut run_effect = use_hook(|| CopyValue::new(true));
    // use_hook_did_run(move |did_run| run_effect.set(did_run));

    let location = std::panic::Location::caller();

    use_hook(|| {
        spawn(async move {
            let rc = ReactiveContext::new_with_origin(location);
            loop {
                // Wait for the dom the be finished with sync work
                // flush_sync().await;

                // Run the effect
                rc.run_in(&mut callback);

                // Wait for context to change
                rc.changed().await;
            }
        });
    });
}<|MERGE_RESOLUTION|>--- conflicted
+++ resolved
@@ -4,9 +4,6 @@
 /// `use_effect` will subscribe to any changes in the signal values it captures
 /// effects will always run after first mount and then whenever the signal values change
 /// If the use_effect call was skipped due to an early return, the effect will no longer activate.
-<<<<<<< HEAD
-#[track_caller]
-=======
 /// ```rust
 /// fn app() -> Element {
 ///     let mut count = use_signal(|| 0);
@@ -20,7 +17,7 @@
 ///     }
 /// }
 /// ```
->>>>>>> f288c8a3
+#[track_caller]
 pub fn use_effect(mut callback: impl FnMut() + 'static) {
     // let mut run_effect = use_hook(|| CopyValue::new(true));
     // use_hook_did_run(move |did_run| run_effect.set(did_run));
