[package]
name = "dioxus-html"
version = "0.3.1"
authors = ["Jonathan Kelley"]
edition = "2018"
description = "HTML Element pack for Dioxus - a concurrent renderer-agnostic Virtual DOM for interactive user experiences"
license = "MIT/Apache-2.0"
repository = "https://github.com/DioxusLabs/dioxus/"
homepage = "https://dioxuslabs.com"
keywords = ["dom", "ui", "gui", "react"]

[dependencies]
dioxus-core = { workspace = true }
dioxus-rsx = { workspace = true, optional = true }
serde = { version = "1", features = ["derive"], optional = true }
serde_repr = { version = "0.1", optional = true }
wasm-bindgen = { workspace = true, optional = true }
euclid = "0.22.7"
enumset = "1.0.11"
keyboard-types = "0.6.2"
async-trait = "0.1.58"
serde-value = "0.7.0"
tokio = { workspace = true, features = ["fs", "io-util"], optional = true }

[dependencies.web-sys]
optional = true
version = "0.3.56"
features = [
    "TouchEvent",
    "MouseEvent",
    "InputEvent",
    "ClipboardEvent",
    "KeyboardEvent",
    "TouchEvent",
    "WheelEvent",
    "AnimationEvent",
    "TransitionEvent",
    "PointerEvent",
    "FocusEvent",
    "CompositionEvent",
    "ClipboardEvent",
<<<<<<< HEAD
    "DragEvent"
=======
    "Element",
    "DomRect",
    "ScrollIntoViewOptions",
    "ScrollLogicalPosition",
    "ScrollBehavior",
>>>>>>> 96b2e0a5
]

[dev-dependencies]
serde_json = "1"

[features]
default = ["serialize"]
serialize = [
    "serde",
    "serde_repr",
    "euclid/serde",
    "keyboard-types/serde",
    "dioxus-core/serialize",
]
wasm-bind = ["web-sys", "wasm-bindgen"]
native-bind = ["tokio"]
hot-reload-context = ["dioxus-rsx"]<|MERGE_RESOLUTION|>--- conflicted
+++ resolved
@@ -39,15 +39,12 @@
     "FocusEvent",
     "CompositionEvent",
     "ClipboardEvent",
-<<<<<<< HEAD
     "DragEvent"
-=======
     "Element",
     "DomRect",
     "ScrollIntoViewOptions",
     "ScrollLogicalPosition",
     "ScrollBehavior",
->>>>>>> 96b2e0a5
 ]
 
 [dev-dependencies]
