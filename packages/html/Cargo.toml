--- conflicted
+++ resolved
@@ -30,26 +30,11 @@
 optional = true
 version = "0.3.56"
 features = [
-<<<<<<< HEAD
-     "TouchEvent",
-     "MouseEvent",
-     "InputEvent",
-     "ClipboardEvent",
-     "DragEvent",
-     "KeyboardEvent",
-     "TouchEvent",
-     "WheelEvent",
-     "AnimationEvent",
-     "TransitionEvent",
-     "PointerEvent",
-     "FocusEvent",
-     "CompositionEvent",
-     "ClipboardEvent",
-=======
     "Touch",
     "TouchList",
     "TouchEvent",
     "MouseEvent",
+    "DragEvent",
     "InputEvent",
     "ClipboardEvent",
     "KeyboardEvent",
@@ -59,7 +44,6 @@
     "PointerEvent",
     "FocusEvent",
     "CompositionEvent",
->>>>>>> 7b256cf5
 ]
 
 [dev-dependencies]
