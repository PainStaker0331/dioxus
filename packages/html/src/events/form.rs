--- conflicted
+++ resolved
@@ -5,7 +5,6 @@
 
 pub type FormEvent = Event<FormData>;
 
-<<<<<<< HEAD
 /// A form value that may either be a list of values or a single value
 #[derive(Serialize, Deserialize, Debug, Clone, PartialEq)]
 #[serde(untagged)] // this will serialize Text(String) -> String and VecText(Vec<String>) to Vec<String>
@@ -18,27 +17,17 @@
 #[cfg_attr(feature = "serialize", derive(serde::Serialize, serde::Deserialize))]
 #[derive(Clone)]
 pub struct FormData {
-    pub value: String,
-
+    inner: Box<dyn HasFormData>,
     pub values: HashMap<String, FormValue>,
-
-    #[cfg_attr(
-        feature = "serialize",
-        serde(
-            default,
-            skip_serializing,
-            deserialize_with = "deserialize_file_engine"
-        )
-    )]
-    pub files: Option<std::sync::Arc<dyn FileEngine>>,
-=======
-pub struct FormData {
-    inner: Box<dyn HasFormData>,
 }
 
 impl<E: HasFormData> From<E> for FormData {
     fn from(e: E) -> Self {
-        Self { inner: Box::new(e) }
+        // todo: fix this?
+        Self {
+            inner: Box::new(e),
+            values: Default::default(),
+        }
     }
 }
 
@@ -62,6 +51,7 @@
     pub fn new(event: impl HasFormData + 'static) -> Self {
         Self {
             inner: Box::new(event),
+            values: Default::default(),
         }
     }
 
@@ -102,91 +92,6 @@
 
     /// return self as Any
     fn as_any(&self) -> &dyn std::any::Any;
-}
-
-#[cfg(feature = "serialize")]
-/// A serialized form data object
-#[derive(serde::Serialize, serde::Deserialize, Debug, PartialEq, Clone)]
-pub struct SerializedFormData {
-    value: String,
-    values: HashMap<String, Vec<String>>,
-    files: Option<std::sync::Arc<SerializedFileEngine>>,
-}
-
-#[cfg(feature = "serialize")]
-impl SerializedFormData {
-    /// Create a new serialized form data object
-    pub fn new(
-        value: String,
-        values: HashMap<String, Vec<String>>,
-        files: Option<std::sync::Arc<SerializedFileEngine>>,
-    ) -> Self {
-        Self {
-            value,
-            values,
-            files,
-        }
-    }
-
-    /// Create a new serialized form data object from a traditional form data object
-    pub async fn async_from(data: &FormData) -> Self {
-        Self {
-            value: data.value(),
-            values: data.values(),
-            files: match data.files() {
-                Some(files) => {
-                    let mut resolved_files = HashMap::new();
-
-                    for file in files.files() {
-                        let bytes = files.read_file(&file).await;
-                        resolved_files.insert(file, bytes.unwrap_or_default());
-                    }
-
-                    Some(std::sync::Arc::new(SerializedFileEngine {
-                        files: resolved_files,
-                    }))
-                }
-                None => None,
-            },
-        }
-    }
-
-    fn from_lossy(data: &FormData) -> Self {
-        Self {
-            value: data.value(),
-            values: data.values(),
-            files: None,
-        }
-    }
-}
-
-#[cfg(feature = "serialize")]
-impl HasFormData for SerializedFormData {
-    fn value(&self) -> String {
-        self.value.clone()
-    }
-
-    fn values(&self) -> HashMap<String, Vec<String>> {
-        self.values.clone()
-    }
-
-    fn files(&self) -> Option<std::sync::Arc<dyn FileEngine>> {
-        self.files
-            .as_ref()
-            .map(|files| std::sync::Arc::clone(files) as std::sync::Arc<dyn FileEngine>)
-    }
-
-    fn as_any(&self) -> &dyn std::any::Any {
-        self
-    }
-}
-
-#[cfg(feature = "serialize")]
-impl serde::Serialize for FormData {
-    fn serialize<S: serde::Serializer>(&self, serializer: S) -> Result<S::Ok, S::Error> {
-        SerializedFormData::from_lossy(self).serialize(serializer)
-    }
->>>>>>> 3c443a4f
 }
 
 fn convert_hashmap_to_json<K, V>(hashmap: &HashMap<K, V>) -> serde_json::Result<String>
@@ -211,6 +116,90 @@
 }
 
 #[cfg(feature = "serialize")]
+/// A serialized form data object
+#[derive(serde::Serialize, serde::Deserialize, Debug, PartialEq, Clone)]
+pub struct SerializedFormData {
+    value: String,
+    values: HashMap<String, Vec<String>>,
+    files: Option<std::sync::Arc<SerializedFileEngine>>,
+}
+
+#[cfg(feature = "serialize")]
+impl SerializedFormData {
+    /// Create a new serialized form data object
+    pub fn new(
+        value: String,
+        values: HashMap<String, Vec<String>>,
+        files: Option<std::sync::Arc<SerializedFileEngine>>,
+    ) -> Self {
+        Self {
+            value,
+            values,
+            files,
+        }
+    }
+
+    /// Create a new serialized form data object from a traditional form data object
+    pub async fn async_from(data: &FormData) -> Self {
+        Self {
+            value: data.value(),
+            values: data.values(),
+            files: match data.files() {
+                Some(files) => {
+                    let mut resolved_files = HashMap::new();
+
+                    for file in files.files() {
+                        let bytes = files.read_file(&file).await;
+                        resolved_files.insert(file, bytes.unwrap_or_default());
+                    }
+
+                    Some(std::sync::Arc::new(SerializedFileEngine {
+                        files: resolved_files,
+                    }))
+                }
+                None => None,
+            },
+        }
+    }
+
+    fn from_lossy(data: &FormData) -> Self {
+        Self {
+            value: data.value(),
+            values: data.values(),
+            files: None,
+        }
+    }
+}
+
+#[cfg(feature = "serialize")]
+impl HasFormData for SerializedFormData {
+    fn value(&self) -> String {
+        self.value.clone()
+    }
+
+    fn values(&self) -> HashMap<String, Vec<String>> {
+        self.values.clone()
+    }
+
+    fn files(&self) -> Option<std::sync::Arc<dyn FileEngine>> {
+        self.files
+            .as_ref()
+            .map(|files| std::sync::Arc::clone(files) as std::sync::Arc<dyn FileEngine>)
+    }
+
+    fn as_any(&self) -> &dyn std::any::Any {
+        self
+    }
+}
+
+#[cfg(feature = "serialize")]
+impl serde::Serialize for FormData {
+    fn serialize<S: serde::Serializer>(&self, serializer: S) -> Result<S::Ok, S::Error> {
+        SerializedFormData::from_lossy(self).serialize(serializer)
+    }
+}
+
+#[cfg(feature = "serialize")]
 impl<'de> serde::Deserialize<'de> for FormData {
     fn deserialize<D: serde::Deserializer<'de>>(deserializer: D) -> Result<Self, D::Error> {
         let data = SerializedFormData::deserialize(deserializer)?;
@@ -251,7 +240,6 @@
     }
 }
 
-<<<<<<< HEAD
 #[cfg(feature = "serialize")]
 fn deserialize_file_engine<'de, D>(
     deserializer: D,
@@ -282,8 +270,6 @@
     }
 }
 
-=======
->>>>>>> 3c443a4f
 #[async_trait::async_trait(?Send)]
 pub trait FileEngine {
     // get a list of file names
