use crate::{ifmt_to_string, Writer};
use dioxus_rsx::*;
use proc_macro2::Span;
use quote::ToTokens;
use std::{
    fmt::Result,
    fmt::{self, Write},
};
use syn::{spanned::Spanned, token::Brace, Expr};

#[derive(Debug)]
enum ShortOptimization {
    /// Special because we want to print the closing bracket immediately
    ///
    /// IE
    /// `div {}` instead of `div { }`
    Empty,

    /// Special optimization to put everything on the same line and add some buffer spaces
    ///
    /// IE
    ///
    /// `div { "asdasd" }` instead of a multiline variant
    Oneliner,

    /// Optimization where children flow but props remain fixed on top
    PropsOnTop,

    /// The noisiest optimization where everything flows
    NoOpt,
}

/*
// whitespace
div {
    // some whitespace
    class: "asdasd"

    // whjiot
    asdasd // whitespace
}
*/

impl Writer<'_> {
    pub fn write_element(&mut self, el: &Element) -> Result {
        let Element {
            name,
            key,
            attributes,
            children,
            brace,
<<<<<<< HEAD
            extra_attributes,
=======
            ..
>>>>>>> ae4c9ff8
        } = el;

        /*
            1. Write the tag
            2. Write the key
            3. Write the attributes
            4. Write the children
        */

        write!(self.out, "{name} {{")?;

        // decide if we have any special optimizations
        // Default with none, opt the cases in one-by-one
        let mut opt_level = ShortOptimization::NoOpt;

        // check if we have a lot of attributes
        let attr_len = self.is_short_attrs(attributes);
        let is_short_attr_list = (attr_len + self.out.indent * 4) < 80;
        let children_len = self.is_short_children(children);
        let is_small_children = children_len.is_some();

        // if we have few attributes and a lot of children, place the attrs on top
        if is_short_attr_list && !is_small_children {
            opt_level = ShortOptimization::PropsOnTop;
        }

        // even if the attr is long, it should be put on one line
        if !is_short_attr_list && attributes.len() <= 1 {
            if children.is_empty() {
                opt_level = ShortOptimization::Oneliner;
            } else {
                opt_level = ShortOptimization::PropsOnTop;
            }
        }

        // if we have few children and few attributes, make it a one-liner
        if is_short_attr_list && is_small_children {
            if children_len.unwrap() + attr_len + self.out.indent * 4 < 100 {
                opt_level = ShortOptimization::Oneliner;
            } else {
                opt_level = ShortOptimization::PropsOnTop;
            }
        }

        // If there's nothing at all, empty optimization
        if attributes.is_empty() && children.is_empty() && key.is_none() {
            opt_level = ShortOptimization::Empty;

            // Write comments if they exist
            self.write_todo_body(brace)?;
        }

        // multiline handlers bump everything down
        if attr_len > 1000 {
            opt_level = ShortOptimization::NoOpt;
        }

        match opt_level {
            ShortOptimization::Empty => {}
            ShortOptimization::Oneliner => {
                write!(self.out, " ")?;

                self.write_attributes(attributes, key, true)?;

                if !children.is_empty() && (!attributes.is_empty() || key.is_some()) {
                    write!(self.out, ", ")?;
                }

                for (id, child) in children.iter().enumerate() {
                    self.write_ident(child)?;
                    if id != children.len() - 1 && children.len() > 1 {
                        write!(self.out, ", ")?;
                    }
                }

                write!(self.out, " ")?;
            }

            ShortOptimization::PropsOnTop => {
                if !attributes.is_empty() || key.is_some() {
                    write!(self.out, " ")?;
                }
                self.write_attributes(attributes, key, true)?;

                if !children.is_empty() && (!attributes.is_empty() || key.is_some()) {
                    write!(self.out, ",")?;
                }

                if !children.is_empty() {
                    self.write_body_indented(children)?;
                }
                self.out.tabbed_line()?;
            }

            ShortOptimization::NoOpt => {
                self.write_attributes(attributes, key, false)?;

                if !children.is_empty() && (!attributes.is_empty() || key.is_some()) {
                    write!(self.out, ",")?;
                }

                if !children.is_empty() {
                    self.write_body_indented(children)?;
                }

                self.out.tabbed_line()?;
            }
        }

        write!(self.out, "}}")?;

        Ok(())
    }

    fn write_attributes(
        &mut self,
        attributes: &[ElementAttrNamed],
        key: &Option<IfmtInput>,
        sameline: bool,
    ) -> Result {
        let mut attr_iter = attributes.iter().peekable();

        if let Some(key) = key {
            if !sameline {
                self.out.indented_tabbed_line()?;
            }
            write!(self.out, "key: {}", ifmt_to_string(key))?;
            if !attributes.is_empty() {
                write!(self.out, ",")?;
                if sameline {
                    write!(self.out, " ")?;
                }
            }
        }

        while let Some(attr) = attr_iter.next() {
            self.out.indent += 1;
            if !sameline {
                self.write_comments(attr.attr.start())?;
            }
            self.out.indent -= 1;

            if !sameline {
                self.out.indented_tabbed_line()?;
            }

            self.write_attribute(attr)?;

            if attr_iter.peek().is_some() {
                write!(self.out, ",")?;

                if sameline {
                    write!(self.out, " ")?;
                }
            }
        }

        Ok(())
    }

    fn write_attribute_name(&mut self, attr: &ElementAttrName) -> Result {
        match attr {
            ElementAttrName::BuiltIn(name) => {
                write!(self.out, "{}", name)?;
            }
            ElementAttrName::Custom(name) => {
                write!(self.out, "{}", name.to_token_stream())?;
            }
        }

        Ok(())
    }

    fn write_attribute_value(&mut self, value: &ElementAttrValue) -> Result {
        match value {
            ElementAttrValue::AttrOptionalExpr { condition, value } => {
                write!(
                    self.out,
                    "if {condition} {{ ",
                    condition = prettyplease::unparse_expr(condition),
                )?;
                self.write_attribute_value(value)?;
                write!(self.out, " }}")?;
            }
            ElementAttrValue::AttrLiteral(value) => {
                write!(self.out, "{value}", value = ifmt_to_string(value))?;
            }
            ElementAttrValue::AttrExpr(value) => {
                let out = prettyplease::unparse_expr(value);
                let mut lines = out.split('\n').peekable();
                let first = lines.next().unwrap();

                // a one-liner for whatever reason
                // Does not need a new line
                if lines.peek().is_none() {
                    write!(self.out, "{first}")?;
                } else {
                    writeln!(self.out, "{first}")?;

                    while let Some(line) = lines.next() {
                        self.out.indented_tab()?;
                        write!(self.out, "{line}")?;
                        if lines.peek().is_none() {
                            write!(self.out, "")?;
                        } else {
                            writeln!(self.out)?;
                        }
                    }
                }
            }
            ElementAttrValue::EventTokens(tokens) => {
                let out = self.retrieve_formatted_expr(tokens).to_string();

                let mut lines = out.split('\n').peekable();
                let first = lines.next().unwrap();

                // a one-liner for whatever reason
                // Does not need a new line
                if lines.peek().is_none() {
                    write!(self.out, "{first}")?;
                } else {
                    writeln!(self.out, "{first}")?;

                    while let Some(line) = lines.next() {
                        self.out.indented_tab()?;
                        write!(self.out, "{line}")?;
                        if lines.peek().is_none() {
                            write!(self.out, "")?;
                        } else {
                            writeln!(self.out)?;
                        }
                    }
                }
            }
        }

        Ok(())
    }

    fn write_attribute(&mut self, attr: &ElementAttrNamed) -> Result {
        self.write_attribute_name(&attr.attr.name)?;
        write!(self.out, ": ")?;
        self.write_attribute_value(&attr.attr.value)?;

        Ok(())
    }

    // make sure the comments are actually relevant to this element.
    // test by making sure this element is the primary element on this line
    pub fn current_span_is_primary(&self, location: Span) -> bool {
        let start = location.start();
        let line_start = start.line - 1;

        let beginning = self
            .src
            .get(line_start)
            .filter(|this_line| this_line.len() > start.column)
            .map(|this_line| this_line[..start.column].trim())
            .unwrap_or_default();

        beginning.is_empty()
    }

    // check if the children are short enough to be on the same line
    // We don't have the notion of current line depth - each line tries to be < 80 total
    // returns the total line length if it's short
    // returns none if the length exceeds the limit
    // I think this eventually becomes quadratic :(
    pub fn is_short_children(&mut self, children: &[BodyNode]) -> Option<usize> {
        if children.is_empty() {
            // todo: allow elements with comments but no children
            // like div { /* comment */ }
            // or
            // div {
            //  // some helpful
            // }
            return Some(0);
        }

        for child in children {
            if self.current_span_is_primary(child.span()) {
                'line: for line in self.src[..child.span().start().line - 1].iter().rev() {
                    match (line.trim().starts_with("//"), line.is_empty()) {
                        (true, _) => return None,
                        (_, true) => continue 'line,
                        _ => break 'line,
                    }
                }
            }
        }

        match children {
            [BodyNode::Text(ref text)] => Some(ifmt_to_string(text).len()),
            [BodyNode::Component(ref comp)] => {
                let attr_len = self.field_len(&comp.fields, &comp.manual_props);

                if attr_len > 80 {
                    None
                } else if comp.children.is_empty() {
                    Some(attr_len)
                } else {
                    None
                }
            }
            // TODO: let rawexprs to be inlined
            [BodyNode::RawExpr(ref expr)] => get_expr_length(expr),
            [BodyNode::Element(ref el)] => {
                let attr_len = self.is_short_attrs(&el.attributes);

                if el.children.is_empty() && attr_len < 80 {
                    return Some(el.name.to_string().len());
                }

                if el.children.len() == 1 {
                    if let BodyNode::Text(ref text) = el.children[0] {
                        let value = ifmt_to_string(text);

                        if value.len() + el.name.to_string().len() + attr_len < 80 {
                            return Some(value.len() + el.name.to_string().len() + attr_len);
                        }
                    }
                }

                None
            }
            // todo, allow non-elements to be on the same line
            items => {
                let mut total_count = 0;

                for item in items {
                    match item {
                        BodyNode::Component(_) | BodyNode::Element(_) => return None,
                        BodyNode::Text(text) => {
                            total_count += ifmt_to_string(text).len();
                        }
                        BodyNode::RawExpr(expr) => match get_expr_length(expr) {
                            Some(len) => total_count += len,
                            None => return None,
                        },
                        BodyNode::ForLoop(_forloop) => return None,
                        BodyNode::IfChain(_chain) => return None,
                    }
                }

                Some(total_count)
            }
        }
    }

    /// empty everything except for some comments
    fn write_todo_body(&mut self, brace: &Brace) -> fmt::Result {
        let span = brace.span.span();
        let start = span.start();
        let end = span.end();

        if start.line == end.line {
            return Ok(());
        }

        writeln!(self.out)?;

        for idx in start.line..end.line {
            let line = &self.src[idx];
            if line.trim().starts_with("//") {
                for _ in 0..self.out.indent + 1 {
                    write!(self.out, "    ")?
                }
                writeln!(self.out, "{}", line.trim()).unwrap();
            }
        }

        for _ in 0..self.out.indent {
            write!(self.out, "    ")?
        }

        Ok(())
    }
}

fn get_expr_length(expr: &Expr) -> Option<usize> {
    let span = expr.span();
    let (start, end) = (span.start(), span.end());
    if start.line == end.line {
        Some(end.column - start.column)
    } else {
        None
    }
}<|MERGE_RESOLUTION|>--- conflicted
+++ resolved
@@ -49,11 +49,8 @@
             attributes,
             children,
             brace,
-<<<<<<< HEAD
             extra_attributes,
-=======
             ..
->>>>>>> ae4c9ff8
         } = el;
 
         /*
