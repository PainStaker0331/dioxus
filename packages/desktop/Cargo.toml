[package]
name = "dioxus-desktop"
version = { workspace = true }
authors = ["Jonathan Kelley"]
edition = "2018"
description = "WebView renderer for Dioxus"
license = "MIT OR Apache-2.0"
repository = "https://github.com/DioxusLabs/dioxus/"
homepage = "https://dioxuslabs.com/learn/0.4/getting_started/desktop"
keywords = ["dom", "ui", "gui", "react"]

[dependencies]
dioxus-core = { workspace = true, features = ["serialize"] }
dioxus-html = { workspace = true, features = ["serialize", "native-bind"] }
dioxus-interpreter-js = { workspace = true, features = ["binary-protocol"] }
dioxus-hot-reload = { workspace = true, optional = true }

serde = "1.0.136"
serde_json = "1.0.79"
thiserror = { workspace = true }
<<<<<<< HEAD
wry = { version = "0.33.0", default-features = false, features = ["protocol", "file-drop", "tao"] }
=======
>>>>>>> ae489699
tracing = { workspace = true }
wry = { version = "0.34.0", default-features = false, features = ["tao", "protocol", "file-drop"] }
futures-channel = { workspace = true }
tokio = { workspace = true, features = [
    "sync",
    "rt-multi-thread",
    "rt",
    "time",
    "macros",
    "fs",
], optional = true }
webbrowser = "0.8.0"
infer = "0.11.0"
dunce = "1.0.2"
slab = { workspace = true }
rustc-hash = { workspace = true }

futures-util = { workspace = true }
urlencoding = "2.1.2"
async-trait = "0.1.68"
crossbeam-channel = "0.5.8"


[target.'cfg(any(target_os = "windows",target_os = "macos",target_os = "linux",target_os = "dragonfly", target_os = "freebsd", target_os = "netbsd", target_os = "openbsd"))'.dependencies]
<<<<<<< HEAD
rfd = "0.11.3"
=======
rfd = "0.12"
>>>>>>> ae489699
global-hotkey = { git = "https://github.com/tauri-apps/global-hotkey" }

[target.'cfg(target_os = "ios")'.dependencies]
objc = "0.2.7"
objc_id = "0.1.1"

[target.'cfg(target_os = "macos")'.dependencies]
core-foundation = "0.9.3"
objc = "0.2.7"

[features]
default = ["tokio_runtime", "hot-reload", "wry/objc-exception"]
tokio_runtime = ["tokio"]
fullscreen = ["wry/fullscreen"]
transparent = ["wry/transparent"]
devtools = ["wry/devtools"]
<<<<<<< HEAD
dox = ["wry/dox"]
=======
>>>>>>> ae489699
hot-reload = ["dioxus-hot-reload"]
gnu = []

[package.metadata.docs.rs]
default-features = false
features = [ "dox", "tokio_runtime", "hot-reload" ]

[dev-dependencies]
dioxus-core-macro = { workspace = true }
dioxus-hooks = { workspace = true }
dioxus = { workspace = true }
exitcode = "1.1.2"
scraper = "0.16.0"

[build-dependencies]
dioxus-interpreter-js = { workspace = true, features = ["binary-protocol"] }
minify-js = "0.5.6"

# These tests need to be run on the main thread, so they cannot use rust's test harness.
[[test]]
name = "check_events"
path = "headless_tests/events.rs"
harness = false

[[test]]
name = "check_rendering"
path = "headless_tests/rendering.rs"
harness = false<|MERGE_RESOLUTION|>--- conflicted
+++ resolved
@@ -18,10 +18,6 @@
 serde = "1.0.136"
 serde_json = "1.0.79"
 thiserror = { workspace = true }
-<<<<<<< HEAD
-wry = { version = "0.33.0", default-features = false, features = ["protocol", "file-drop", "tao"] }
-=======
->>>>>>> ae489699
 tracing = { workspace = true }
 wry = { version = "0.34.0", default-features = false, features = ["tao", "protocol", "file-drop"] }
 futures-channel = { workspace = true }
@@ -46,11 +42,7 @@
 
 
 [target.'cfg(any(target_os = "windows",target_os = "macos",target_os = "linux",target_os = "dragonfly", target_os = "freebsd", target_os = "netbsd", target_os = "openbsd"))'.dependencies]
-<<<<<<< HEAD
-rfd = "0.11.3"
-=======
 rfd = "0.12"
->>>>>>> ae489699
 global-hotkey = { git = "https://github.com/tauri-apps/global-hotkey" }
 
 [target.'cfg(target_os = "ios")'.dependencies]
@@ -67,10 +59,7 @@
 fullscreen = ["wry/fullscreen"]
 transparent = ["wry/transparent"]
 devtools = ["wry/devtools"]
-<<<<<<< HEAD
 dox = ["wry/dox"]
-=======
->>>>>>> ae489699
 hot-reload = ["dioxus-hot-reload"]
 gnu = []
 
