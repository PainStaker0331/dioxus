--- conflicted
+++ resolved
@@ -167,12 +167,8 @@
         // a different TypeId and can not be downcasted as dyn EvalProvider
         let provider: Rc<dyn EvalProvider> =
             Rc::new(DesktopEvalProvider::new(desktop_context.clone()));
-<<<<<<< HEAD
+
         // dom.base_scope().provide_context(provider);
-=======
-
-        dom.base_scope().provide_context(provider);
->>>>>>> 161de74f
 
         WebviewInstance {
             waker: tao_waker(shared.proxy.clone(), desktop_context.window.id()),
