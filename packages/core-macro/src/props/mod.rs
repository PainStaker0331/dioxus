--- conflicted
+++ resolved
@@ -699,47 +699,12 @@
                 false => quote! { self == other },
             };
 
-<<<<<<< HEAD
-=======
-            let is_static = match are_there_generics {
-                true => quote! { false  },
-                false => quote! { true },
-            };
-
-            let extend_fields = self.extend_fields().map(|f| {
-                let name = f.name;
-                let ty = f.ty;
-                quote!(#name: #ty)
-            });
-            let extend_fields_value = self.extend_fields().map(|f| {
-                let name = f.name;
-                quote!(#name: Vec::new())
-            });
-            let has_extend_fields = self.extend_fields().next().is_some();
-            let take_bump = if has_extend_fields {
-                quote!(bump: _cx.bump(),)
-            } else {
-                quote!()
-            };
-            let bump_field = if has_extend_fields {
-                quote!(bump: & #extend_lifetime ::dioxus::core::exports::bumpalo::Bump,)
-            } else {
-                quote!()
-            };
-            let extend_lifetime = extend_lifetime.unwrap_or(syn::Lifetime::new(
-                "'__bump",
-                proc_macro2::Span::call_site(),
-            ));
-
->>>>>>> 867e9ad0
             Ok(quote! {
                 impl #impl_generics #name #ty_generics #where_clause {
                     #[doc = #builder_method_doc]
                     #[allow(dead_code, clippy::type_complexity)]
                     #vis fn builder(_cx: & #extend_lifetime ::dioxus::prelude::ScopeState) -> #builder_name #generics_with_empty {
                         #builder_name {
-                            #(#extend_fields_value,)*
-                            #take_bump
                             fields: #empties_tuple,
                             _phantom: ::core::default::Default::default(),
                         }
@@ -750,8 +715,6 @@
                 #builder_type_doc
                 #[allow(dead_code, non_camel_case_types, non_snake_case)]
                 #vis struct #builder_name #b_generics {
-                    #(#extend_fields,)*
-                    #bump_field
                     fields: #all_fields_param,
                     _phantom: (#( #phantom_generics ),*),
                 }
@@ -760,14 +723,8 @@
                 #b_generics_where_extras_predicates
                 {
                     type Builder = #builder_name #generics_with_empty;
-<<<<<<< HEAD
                     fn builder() -> Self::Builder {
                         #name::builder()
-=======
-                    const IS_STATIC: bool = #is_static;
-                    fn builder(_cx: &#extend_lifetime ::dioxus::prelude::ScopeState) -> Self::Builder {
-                        #name::builder(_cx)
->>>>>>> 867e9ad0
                     }
                     fn memoize(&self, other: &Self) -> bool {
                         #can_memoize
