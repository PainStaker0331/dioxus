--- conflicted
+++ resolved
@@ -14,11 +14,7 @@
 wasm-bindgen = { workspace = true, optional = true }
 js-sys = { version = "0.3.56", optional = true }
 web-sys = { version = "0.3.56", optional = true, features = ["Element", "Node"] }
-<<<<<<< HEAD
-sledgehammer_bindgen = { version = "0.3.0", default-features = false, optional = true }
-=======
-sledgehammer_bindgen = { versio = "0.3.1", default-features = false, optional = true }
->>>>>>> cf1539fc
+sledgehammer_bindgen = { version = "0.3.1", default-features = false, optional = true }
 sledgehammer_utils = { version = "0.2", optional = true }
 serde = { version = "1.0", features = ["derive"], optional = true }
 
