--- conflicted
+++ resolved
@@ -207,12 +207,8 @@
     /// Get the current value of the signal. This will subscribe the current scope to the signal.  If you would like to read the signal without subscribing to it, you can use [`Self::peek`] instead.
     ///
     /// If the signal has been dropped, this will panic.
-<<<<<<< HEAD
-    pub fn read(&self) -> Ref<'static, T> {
-=======
     #[track_caller]
     pub fn read(&self) -> GenerationalRef<T> {
->>>>>>> 0d1e9b2c
         let inner = self.inner.read();
         if let Some(effect) = inner.effect_stack.current() {
             let mut effect_subscribers = inner.effect_subscribers.borrow_mut();
@@ -250,12 +246,8 @@
     /// Get a mutable reference to the signal's value.
     ///
     /// If the signal has been dropped, this will panic.
-<<<<<<< HEAD
-    pub fn write(&self) -> Write<'static, T> {
-=======
     #[track_caller]
     pub fn write(&self) -> Write<T> {
->>>>>>> 0d1e9b2c
         let inner = self.inner.write();
         let borrow = GenerationalRefMut::map(inner, |v| &mut v.value);
         Write {
