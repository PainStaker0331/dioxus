--- conflicted
+++ resolved
@@ -15,9 +15,6 @@
 pub use signal::*;
 mod dependency;
 pub use dependency::*;
-<<<<<<< HEAD
 mod map;
-pub use map::*;
-=======
 pub use generational_box::{Storage, SyncStorage, UnsyncStorage};
->>>>>>> f5e82412
+pub use map::*;