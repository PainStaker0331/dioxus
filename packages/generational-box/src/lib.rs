--- conflicted
+++ resolved
@@ -412,79 +412,6 @@
 
 impl<S: 'static> Copy for MemoryLocation<S> {}
 
-<<<<<<< HEAD
-/// A reference to a value in a generational box.
-pub struct GenerationalRef<T: ?Sized + 'static> {
-    inner: Ref<'static, T>,
-    #[cfg(any(debug_assertions, feature = "debug_borrows"))]
-    borrow: GenerationalRefBorrowInfo,
-}
-
-impl<T: 'static> GenerationalRef<T> {
-    /// Map one ref type to another.
-    pub fn map<U: ?Sized, F>(orig: GenerationalRef<T>, f: F) -> GenerationalRef<U>
-    where
-        F: FnOnce(&T) -> &U,
-    {
-        GenerationalRef {
-            inner: Ref::map(orig.inner, f),
-            #[cfg(any(debug_assertions, feature = "debug_borrows"))]
-            borrow: GenerationalRefBorrowInfo {
-                borrowed_at: orig.borrow.borrowed_at,
-                borrowed_from: orig.borrow.borrowed_from,
-            },
-        }
-    }
-
-    /// Filter one ref type to another.
-    pub fn filter_map<U: ?Sized, F>(orig: GenerationalRef<T>, f: F) -> Option<GenerationalRef<U>>
-    where
-        F: FnOnce(&T) -> Option<&U>,
-    {
-        let Self {
-            inner,
-            #[cfg(any(debug_assertions, feature = "debug_borrows"))]
-            borrow,
-        } = orig;
-        Ref::filter_map(inner, f).ok().map(|inner| GenerationalRef {
-            inner,
-            #[cfg(any(debug_assertions, feature = "debug_borrows"))]
-            borrow: GenerationalRefBorrowInfo {
-                borrowed_at: borrow.borrowed_at,
-                borrowed_from: borrow.borrowed_from,
-            },
-        })
-    }
-}
-
-impl<T: ?Sized + 'static> Deref for GenerationalRef<T> {
-    type Target = T;
-
-    fn deref(&self) -> &Self::Target {
-        self.inner.deref()
-    }
-}
-
-#[cfg(any(debug_assertions, feature = "debug_borrows"))]
-struct GenerationalRefBorrowInfo {
-    borrowed_at: &'static std::panic::Location<'static>,
-    borrowed_from: &'static MemoryLocationInner,
-}
-
-#[cfg(any(debug_assertions, feature = "debug_borrows"))]
-impl Drop for GenerationalRefBorrowInfo {
-    fn drop(&mut self) {
-        self.borrowed_from
-            .borrowed_at
-            .borrow_mut()
-            .retain(|location| std::ptr::eq(*location, self.borrowed_at as *const _));
-    }
-}
-
-/// A mutable reference to a value in a generational box.
-pub struct GenerationalRefMut<T: 'static> {
-    inner: RefMut<'static, T>,
-=======
 #[cfg(any(debug_assertions, feature = "debug_borrows"))]
 #[derive(Debug, Default)]
 struct MemoryLocationBorrowInfo {
@@ -519,7 +446,6 @@
     data: S,
     #[cfg(any(debug_assertions, feature = "check_generation"))]
     generation: AtomicU32,
->>>>>>> f5e82412
     #[cfg(any(debug_assertions, feature = "debug_borrows"))]
     borrow: MemoryLocationBorrowInfo,
 }
