--- conflicted
+++ resolved
@@ -7,12 +7,9 @@
     },
     BuildResult, Result,
 };
-<<<<<<< HEAD
 use dioxus_cli_config::CrateConfig;
 use dioxus_cli_config::ExecutableType;
 
-=======
->>>>>>> 34ef8586
 use dioxus_hot_reload::HotReloadMsg;
 use dioxus_html::HtmlCtx;
 use dioxus_rsx::hot_reload::*;
