#[cfg(feature = "plugin")]
use crate::plugin::PluginManager;
<<<<<<< HEAD
use dioxus_cli_config::Platform;
=======
use crate::server::fullstack::FullstackServerEnvGuard;
use crate::server::fullstack::FullstackWebEnvGuard;
use crate::{cfg::Platform, WebAssetConfigDropGuard};
>>>>>>> 34ef8586

use super::*;

/// Build the Rust WASM app and all of its assets.
#[derive(Clone, Debug, Parser)]
#[clap(name = "build")]
pub struct Build {
    #[clap(flatten)]
    pub build: ConfigOptsBuild,
}

impl Build {
<<<<<<< HEAD
    pub fn build(self, bin: Option<PathBuf>) -> Result<()> {
        let mut crate_config = dioxus_cli_config::CrateConfig::new(bin)?;
=======
    pub fn build(self, bin: Option<PathBuf>, target_dir: Option<&std::path::Path>) -> Result<()> {
        let mut crate_config = crate::CrateConfig::new(bin)?;
        if let Some(target_dir) = target_dir {
            crate_config.target_dir = target_dir.to_path_buf();
        }
>>>>>>> 34ef8586

        // change the release state.
        crate_config.with_release(self.build.release);
        crate_config.with_verbose(self.build.verbose);

        if self.build.example.is_some() {
            crate_config.as_example(self.build.example.clone().unwrap());
        }

        if self.build.profile.is_some() {
            crate_config.set_profile(self.build.profile.clone().unwrap());
        }

        if self.build.features.is_some() {
            crate_config.set_features(self.build.features.clone().unwrap());
        }

        let platform = self
            .build
            .platform
            .unwrap_or(crate_config.dioxus_config.application.default_platform);

        if let Some(target) = self.build.target.clone() {
            crate_config.set_target(target);
        }

        crate_config.set_cargo_args(self.build.cargo_args.clone());

        // #[cfg(feature = "plugin")]
        // let _ = PluginManager::on_build_start(&crate_config, &platform);

        match platform {
            Platform::Web => {
                crate::builder::build(&crate_config, false, self.build.skip_assets)?;
            }
            Platform::Desktop => {
                crate::builder::build_desktop(&crate_config, false, self.build.skip_assets)?;
            }
            Platform::Fullstack => {
                // Fullstack mode must be built with web configs on the desktop (server) binary as well as the web binary
                let _config = WebAssetConfigDropGuard::new();
                {
                    let mut web_config = crate_config.clone();
                    let _gaurd = FullstackWebEnvGuard::new(&self.build);
                    let web_feature = self.build.client_feature;
                    let features = &mut web_config.features;
                    match features {
                        Some(features) => {
                            features.push(web_feature);
                        }
                        None => web_config.features = Some(vec![web_feature]),
                    };
                    crate::builder::build(&crate_config, false, self.build.skip_assets)?;
                }
                {
                    let mut desktop_config = crate_config.clone();
                    let desktop_feature = self.build.server_feature;
                    let features = &mut desktop_config.features;
                    match features {
                        Some(features) => {
                            features.push(desktop_feature);
                        }
                        None => desktop_config.features = Some(vec![desktop_feature]),
                    };
                    let _gaurd =
                        FullstackServerEnvGuard::new(self.build.force_debug, self.build.release);
                    crate::builder::build_desktop(&desktop_config, false, self.build.skip_assets)?;
                }
            }
        }

        let temp = gen_page(&crate_config, false, self.build.skip_assets);

        let mut file = std::fs::File::create(
            crate_config
                .crate_dir
                .join(crate_config.dioxus_config.application.out_dir.clone())
                .join("index.html"),
        )?;
        file.write_all(temp.as_bytes())?;

        // #[cfg(feature = "plugin")]
        // let _ = PluginManager::on_build_finish(&crate_config, &platform);

        Ok(())
    }
}<|MERGE_RESOLUTION|>--- conflicted
+++ resolved
@@ -1,12 +1,9 @@
 #[cfg(feature = "plugin")]
 use crate::plugin::PluginManager;
-<<<<<<< HEAD
-use dioxus_cli_config::Platform;
-=======
 use crate::server::fullstack::FullstackServerEnvGuard;
 use crate::server::fullstack::FullstackWebEnvGuard;
-use crate::{cfg::Platform, WebAssetConfigDropGuard};
->>>>>>> 34ef8586
+use crate::WebAssetConfigDropGuard;
+use dioxus_cli_config::Platform;
 
 use super::*;
 
@@ -19,16 +16,11 @@
 }
 
 impl Build {
-<<<<<<< HEAD
-    pub fn build(self, bin: Option<PathBuf>) -> Result<()> {
+    pub fn build(self, bin: Option<PathBuf>, target_dir: Option<&std::path::Path>) -> Result<()> {
         let mut crate_config = dioxus_cli_config::CrateConfig::new(bin)?;
-=======
-    pub fn build(self, bin: Option<PathBuf>, target_dir: Option<&std::path::Path>) -> Result<()> {
-        let mut crate_config = crate::CrateConfig::new(bin)?;
         if let Some(target_dir) = target_dir {
             crate_config.target_dir = target_dir.to_path_buf();
         }
->>>>>>> 34ef8586
 
         // change the release state.
         crate_config.with_release(self.build.release);
