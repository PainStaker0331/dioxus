--- conflicted
+++ resolved
@@ -284,24 +284,14 @@
                         .collect();
                     cx.bump().alloc(dynamic_nodes)
                 },
-<<<<<<< HEAD
-                dynamic_attrs: cx
-                    .bump()
+                cx.bump()
                     .alloc(
                         (0..template.attr_paths.len())
                             .map(|_| create_random_dynamic_mounted_attr(cx))
                             .collect::<Vec<_>>(),
                     )
                     .as_slice(),
-            };
-=======
-                cx.bump().alloc(
-                    (0..template.attr_paths.len())
-                        .map(|_| create_random_dynamic_attr(cx))
-                        .collect::<Vec<_>>(),
-                ),
             );
->>>>>>> cae8bb09
             Some(node)
         }
         _ => None,
