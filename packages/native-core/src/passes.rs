--- conflicted
+++ resolved
@@ -1,4 +1,3 @@
-<<<<<<< HEAD
 use anymap::AnyMap;
 use rustc_hash::FxHashSet;
 use std::any::{Any, TypeId};
@@ -40,71 +39,8 @@
                 if type_id == type_id2 {
                     panic!("type cannot be both a parent and child dependency");
                 }
-=======
-use crate::tree::{NodeId, TreeView};
-use crate::{FxDashSet, SendAnyMap};
-use rustc_hash::{FxHashMap, FxHashSet};
-use std::collections::BTreeMap;
-use std::ops::{BitAnd, BitAndAssign, BitOr, BitOrAssign};
-use std::sync::Arc;
-
-#[derive(Default)]
-struct DirtyNodes {
-    passes_dirty: Vec<u64>,
-}
-
-impl DirtyNodes {
-    fn add_node(&mut self, node_id: NodeId) {
-        let node_id = node_id.0;
-        let index = node_id / 64;
-        let bit = node_id % 64;
-        let encoded = 1 << bit;
-        if let Some(passes) = self.passes_dirty.get_mut(index) {
-            *passes |= encoded;
-        } else {
-            self.passes_dirty.resize(index + 1, 0);
-            self.passes_dirty[index] |= encoded;
-        }
-    }
-
-    fn is_empty(&self) -> bool {
-        self.passes_dirty.iter().all(|dirty| *dirty == 0)
-    }
-
-    fn pop(&mut self) -> Option<NodeId> {
-        let index = self.passes_dirty.iter().position(|dirty| *dirty != 0)?;
-        let passes = self.passes_dirty[index];
-        let node_id = passes.trailing_zeros();
-        let encoded = 1 << node_id;
-        self.passes_dirty[index] &= !encoded;
-        Some(NodeId((index * 64) + node_id as usize))
-    }
-}
-
-#[derive(Default)]
-pub struct DirtyNodeStates {
-    dirty: BTreeMap<u16, FxHashMap<PassId, DirtyNodes>>,
-}
-
-impl DirtyNodeStates {
-    pub fn insert(&mut self, pass_id: PassId, node_id: NodeId, height: u16) {
-        if let Some(dirty) = self.dirty.get_mut(&height) {
-            if let Some(entry) = dirty.get_mut(&pass_id) {
-                entry.add_node(node_id);
-            } else {
-                let mut entry = DirtyNodes::default();
-                entry.add_node(node_id);
-                dirty.insert(pass_id, entry);
->>>>>>> d2cd1116
             }
-        } else {
-            let mut entry = DirtyNodes::default();
-            entry.add_node(node_id);
-            let mut hm = FxHashMap::default();
-            hm.insert(pass_id, entry);
-            self.dirty.insert(height, hm);
-        }
-<<<<<<< HEAD
+        }
         // this type should not be a node dependency
         for type_id in Self::node_type_ids() {
             if type_id == TypeId::of::<Self>() {
@@ -119,28 +55,9 @@
             != Self::all_dependanices().len()
         {
             panic!("all states must have unique type ids");
-=======
-    }
-
-    fn pop_front(&mut self, pass_id: PassId) -> Option<(u16, NodeId)> {
-        let (&height, values) = self
-            .dirty
-            .iter_mut()
-            .find(|(_, values)| values.contains_key(&pass_id))?;
-        let dirty = values.get_mut(&pass_id)?;
-        let node_id = dirty.pop()?;
-        if dirty.is_empty() {
-            values.remove(&pass_id);
->>>>>>> d2cd1116
-        }
-        if values.is_empty() {
-            self.dirty.remove(&height);
-        }
-
-        Some((height, node_id))
-    }
-
-<<<<<<< HEAD
+        }
+    }
+
     fn to_type_erased<T: AnyMapLike + State<V>>() -> TypeErasedPass<T, V>
     where
         Self: Sized,
@@ -189,24 +106,7 @@
                 },
             )
                 as Box<dyn Fn(NodeId, &mut Tree<Node<T, V>>, &SendAnyMap) -> bool + Send + Sync>,
-=======
-    fn pop_back(&mut self, pass_id: PassId) -> Option<(u16, NodeId)> {
-        let (&height, values) = self
-            .dirty
-            .iter_mut()
-            .rev()
-            .find(|(_, values)| values.contains_key(&pass_id))?;
-        let dirty = values.get_mut(&pass_id)?;
-        let node_id = dirty.pop()?;
-        if dirty.is_empty() {
-            values.remove(&pass_id);
-        }
-        if values.is_empty() {
-            self.dirty.remove(&height);
->>>>>>> d2cd1116
-        }
-
-        Some((height, node_id))
+        }
     }
 
     fn parent_type_ids() -> Vec<TypeId> {
@@ -264,7 +164,6 @@
         dirty_states: &DirtyNodeStates,
         nodes_updated: &FxDashSet<NodeId>,
         ctx: &SendAnyMap,
-<<<<<<< HEAD
     ) {
         match self.pass_direction {
             PassDirection::ParentToChild => {
@@ -305,66 +204,6 @@
                             dirty_states.insert(*dependant, id);
                         }
                     }
-=======
-    ) -> PassReturn;
-}
-
-fn resolve_upward_pass<T, P: UpwardPass<T> + ?Sized>(
-    tree: &mut impl TreeView<T>,
-    pass: &P,
-    dirty_states: &mut DirtyNodeStates,
-    nodes_updated: &FxDashSet<NodeId>,
-    ctx: &SendAnyMap,
-) {
-    let pass_id = pass.pass_id();
-    while let Some((height, id)) = dirty_states.pop_back(pass_id) {
-        let (node, mut children) = tree.parent_child_mut(id).unwrap();
-        let result = pass.pass(node, &mut children, ctx);
-        drop(children);
-        if result.progress || result.mark_dirty {
-            nodes_updated.insert(id);
-            if let Some(id) = tree.parent_id(id) {
-                if result.mark_dirty {
-                    for dependant in pass.dependants() {
-                        dirty_states.insert(*dependant, id, height - 1);
-                    }
-                }
-                if result.progress && height > 0 {
-                    dirty_states.insert(pass_id, id, height - 1);
-                }
-            }
-        }
-    }
-}
-
-pub trait DownwardPass<T>: Pass {
-    fn pass(&self, node: &mut T, parent: Option<&mut T>, ctx: &SendAnyMap) -> PassReturn;
-}
-
-fn resolve_downward_pass<T, P: DownwardPass<T> + ?Sized>(
-    tree: &mut impl TreeView<T>,
-    pass: &P,
-    dirty_states: &mut DirtyNodeStates,
-    nodes_updated: &FxDashSet<NodeId>,
-    ctx: &SendAnyMap,
-) {
-    let pass_id = pass.pass_id();
-    while let Some((height, id)) = dirty_states.pop_front(pass_id) {
-        let (node, parent) = tree.node_parent_mut(id).unwrap();
-        let result = pass.pass(node, parent, ctx);
-        if result.mark_dirty {
-            nodes_updated.insert(id);
-        }
-        if result.mark_dirty || result.progress {
-            for id in tree.children_ids(id).unwrap() {
-                if result.mark_dirty {
-                    for dependant in pass.dependants() {
-                        dirty_states.insert(*dependant, *id, height + 1);
-                    }
-                }
-                if result.progress {
-                    dirty_states.insert(pass_id, *id, height + 1);
->>>>>>> d2cd1116
                 }
             }
         }
@@ -378,29 +217,8 @@
     AnyOrder,
 }
 
-<<<<<<< HEAD
 type PassCallback<T, V> =
     Box<dyn Fn(NodeId, &mut Tree<Node<T, V>>, &SendAnyMap) -> bool + Send + Sync>;
-=======
-fn resolve_node_pass<T, P: NodePass<T> + ?Sized>(
-    tree: &mut impl TreeView<T>,
-    pass: &P,
-    dirty_states: &mut DirtyNodeStates,
-    nodes_updated: &FxDashSet<NodeId>,
-    ctx: &SendAnyMap,
-) {
-    let pass_id = pass.pass_id();
-    while let Some((height, id)) = dirty_states.pop_back(pass_id) {
-        let node = tree.get_mut(id).unwrap();
-        if pass.pass(node, ctx) {
-            nodes_updated.insert(id);
-            for dependant in pass.dependants() {
-                dirty_states.insert(*dependant, id, height);
-            }
-        }
-    }
-}
->>>>>>> d2cd1116
 
 pub trait AnyMapLike {
     fn get<T: Any>(&self) -> Option<&T>;
@@ -417,7 +235,6 @@
     }
 }
 
-<<<<<<< HEAD
 impl AnyMapLike for SendAnyMap {
     fn get<T: Any>(&self) -> Option<&T> {
         todo!()
@@ -425,24 +242,6 @@
 
     fn get_mut<T: Any>(&mut self) -> Option<&mut T> {
         todo!()
-=======
-    fn resolve(
-        &self,
-        tree: &mut impl TreeView<T>,
-        dirty_states: &mut DirtyNodeStates,
-        nodes_updated: &FxDashSet<NodeId>,
-        ctx: &SendAnyMap,
-    ) {
-        match self {
-            Self::Downward(pass) => {
-                resolve_downward_pass(tree, *pass, dirty_states, nodes_updated, ctx)
-            }
-            Self::Upward(pass) => {
-                resolve_upward_pass(tree, *pass, dirty_states, nodes_updated, ctx)
-            }
-            Self::Node(pass) => resolve_node_pass(tree, *pass, dirty_states, nodes_updated, ctx),
-        }
->>>>>>> d2cd1116
     }
 }
 
@@ -451,39 +250,8 @@
     where
         Self: 'a;
 
-<<<<<<< HEAD
     fn borrow_elements_from<T: AnyMapLike>(map: &T) -> Option<Self::ElementBorrowed<'_>>;
     fn type_ids() -> Vec<TypeId>;
-=======
-pub fn resolve_passes_single_threaded<T, Tr: TreeView<T>>(
-    tree: &mut Tr,
-    dirty_nodes: DirtyNodeStates,
-    mut passes: Vec<&AnyPass<T>>,
-    ctx: SendAnyMap,
-) -> FxDashSet<NodeId> {
-    let mut dirty_states = dirty_nodes;
-    let mut resolved_passes: FxHashSet<PassId> = FxHashSet::default();
-    let nodes_updated = Arc::new(FxDashSet::default());
-    let ctx = Arc::new(ctx);
-    while !passes.is_empty() {
-        for (i, pass) in passes.iter().enumerate() {
-            let pass_id = pass.pass_id();
-            if pass
-                .dependancies()
-                .iter()
-                .all(|d| resolved_passes.contains(d) || *d == pass_id)
-            {
-                let pass = passes.remove(i);
-                let nodes_updated = nodes_updated.clone();
-                let ctx = ctx.clone();
-                pass.resolve(tree, &mut dirty_states, &nodes_updated, &ctx);
-                resolved_passes.insert(pass_id);
-                break;
-            }
-        }
-    }
-    std::sync::Arc::try_unwrap(nodes_updated).unwrap()
->>>>>>> d2cd1116
 }
 
 macro_rules! impl_dependancy {
@@ -500,7 +268,6 @@
                 vec![$(TypeId::of::<$t>()),*]
             }
         }
-<<<<<<< HEAD
     };
 }
 
@@ -521,82 +288,6 @@
 impl_dependancy!(A, B, C, D, E, F, G, H, I, J, K, L, M, N);
 impl_dependancy!(A, B, C, D, E, F, G, H, I, J, K, L, M, N, O);
 impl_dependancy!(A, B, C, D, E, F, G, H, I, J, K, L, M, N, O, P);
-=======
-    }
-
-    let add_pass = AnyPass::Node(&AddPass);
-    let passes = vec![&add_pass];
-    let mut dirty_nodes: DirtyNodeStates = DirtyNodeStates::default();
-    dirty_nodes.insert(PassId(0), tree.root(), 0);
-    resolve_passes(&mut tree, dirty_nodes, passes, SendAnyMap::new());
-
-    assert_eq!(tree.get(tree.root()).unwrap(), &1);
-}
-
-#[test]
-fn dependant_node_pass() {
-    use crate::tree::{Tree, TreeLike};
-    let mut tree = Tree::new(0);
-
-    struct AddPass;
-    impl Pass for AddPass {
-        fn pass_id(&self) -> PassId {
-            PassId(0)
-        }
-
-        fn dependancies(&self) -> &'static [PassId] {
-            &[PassId(1)]
-        }
-
-        fn dependants(&self) -> &'static [PassId] {
-            &[]
-        }
-
-        fn mask(&self) -> MemberMask {
-            MemberMask(0)
-        }
-    }
-
-    impl NodePass<i32> for AddPass {
-        fn pass(&self, node: &mut i32, _: &SendAnyMap) -> bool {
-            *node += 1;
-            true
-        }
-    }
-
-    struct SubtractPass;
-
-    impl Pass for SubtractPass {
-        fn pass_id(&self) -> PassId {
-            PassId(1)
-        }
-
-        fn dependancies(&self) -> &'static [PassId] {
-            &[]
-        }
-
-        fn dependants(&self) -> &'static [PassId] {
-            &[PassId(0)]
-        }
-
-        fn mask(&self) -> MemberMask {
-            MemberMask(0)
-        }
-    }
-    impl NodePass<i32> for SubtractPass {
-        fn pass(&self, node: &mut i32, _: &SendAnyMap) -> bool {
-            *node -= 1;
-            true
-        }
-    }
-
-    let add_pass = AnyPass::Node(&AddPass);
-    let subtract_pass = AnyPass::Node(&SubtractPass);
-    let passes = vec![&add_pass, &subtract_pass];
-    let mut dirty_nodes: DirtyNodeStates = DirtyNodeStates::default();
-    dirty_nodes.insert(PassId(1), tree.root(), 0);
-    resolve_passes(&mut tree, dirty_nodes, passes, SendAnyMap::new());
->>>>>>> d2cd1116
 
 #[derive(Debug, Clone, PartialEq, Eq, Default)]
 pub struct DirtyNodes {
@@ -604,74 +295,31 @@
 }
 
 impl DirtyNodes {
-    pub fn insert(&mut self, depth: u16, node_id: NodeId) {
-        self.map
-            .entry(depth)
-            .or_insert_with(FxHashSet::default)
-            .insert(node_id);
-    }
-
-    fn pop_front(&mut self) -> Option<NodeId> {
-        let (&depth, values) = self.map.iter_mut().next()?;
-        let key = *values.iter().next()?;
-        let node_id = values.take(&key)?;
-        if values.is_empty() {
-            self.map.remove(&depth);
-        }
-        Some(node_id)
-    }
-
-    fn pop_back(&mut self) -> Option<NodeId> {
-        let (&depth, values) = self.map.iter_mut().rev().next()?;
-        let key = *values.iter().next()?;
-        let node_id = values.take(&key)?;
-        if values.is_empty() {
-            self.map.remove(&depth);
-        }
-        Some(node_id)
-    }
-<<<<<<< HEAD
-=======
-
-    let add_pass1 = AnyPass::Node(&AddPass1);
-    let add_pass2 = AnyPass::Node(&AddPass2);
-    let passes = vec![&add_pass1, &add_pass2];
-    let mut dirty_nodes: DirtyNodeStates = DirtyNodeStates::default();
-    dirty_nodes.insert(PassId(0), tree.root(), 0);
-    dirty_nodes.insert(PassId(1), tree.root(), 0);
-    resolve_passes(&mut tree, dirty_nodes, passes, SendAnyMap::new());
-
-    assert_eq!(tree.get(tree.root()).unwrap(), &(1, 1));
->>>>>>> d2cd1116
-}
-
-#[test]
-fn dirty_nodes() {
-    let mut dirty_nodes = DirtyNodes::default();
-
-    dirty_nodes.insert(1, NodeId(1));
-    dirty_nodes.insert(0, NodeId(0));
-    dirty_nodes.insert(2, NodeId(3));
-    dirty_nodes.insert(1, NodeId(2));
-
-<<<<<<< HEAD
-    assert_eq!(dirty_nodes.pop_front(), Some(NodeId(0)));
-    assert!(matches!(dirty_nodes.pop_front(), Some(NodeId(1 | 2))));
-    assert!(matches!(dirty_nodes.pop_front(), Some(NodeId(1 | 2))));
-    assert_eq!(dirty_nodes.pop_front(), Some(NodeId(3)));
-=======
-    let add_pass = AnyPass::Downward(&AddPass);
-    let passes = vec![&add_pass];
-    let mut dirty_nodes: DirtyNodeStates = DirtyNodeStates::default();
-    dirty_nodes.insert(PassId(0), tree.root(), 0);
-    resolve_passes(&mut tree, dirty_nodes, passes, SendAnyMap::new());
-
-    assert_eq!(tree.get(tree.root()).unwrap(), &1);
-    assert_eq!(tree.get(child1).unwrap(), &2);
-    assert_eq!(tree.get(grandchild1).unwrap(), &3);
-    assert_eq!(tree.get(child2).unwrap(), &2);
-    assert_eq!(tree.get(grandchild2).unwrap(), &3);
->>>>>>> d2cd1116
+    fn add_node(&mut self, node_id: NodeId) {
+        let node_id = node_id.0;
+        let index = node_id / 64;
+        let bit = node_id % 64;
+        let encoded = 1 << bit;
+        if let Some(passes) = self.passes_dirty.get_mut(index) {
+            *passes |= encoded;
+        } else {
+            self.passes_dirty.resize(index + 1, 0);
+            self.passes_dirty[index] |= encoded;
+        }
+    }
+
+    fn is_empty(&self) -> bool {
+        self.passes_dirty.iter().all(|dirty| *dirty == 0)
+    }
+
+    fn pop(&mut self) -> Option<NodeId> {
+        let index = self.passes_dirty.iter().position(|dirty| *dirty != 0)?;
+        let passes = self.passes_dirty[index];
+        let node_id = passes.trailing_zeros();
+        let encoded = 1 << node_id;
+        self.passes_dirty[index] &= !encoded;
+        Some(NodeId((index * 64) + node_id as usize))
+    }
 }
 
 #[derive(Default)]
@@ -698,41 +346,30 @@
                 dirty_nodes.insert(tree.height(*node_id).unwrap(), *node_id);
             }
         }
-    }
-<<<<<<< HEAD
-=======
-
-    let add_pass = AnyPass::Downward(&AddPass);
-    let subtract_pass = AnyPass::Downward(&SubtractPass);
-    let passes = vec![&add_pass, &subtract_pass];
-    let mut dirty_nodes: DirtyNodeStates = DirtyNodeStates::default();
-    dirty_nodes.insert(PassId(1), tree.root(), 0);
-    resolve_passes(&mut tree, dirty_nodes, passes, SendAnyMap::new());
-
-    // Tree before:
-    // 1=\
-    //   1=\
-    //     1
-    //   1=\
-    //     1
-    // Tree after subtract:
-    // 1=\
-    //   0=\
-    //     1
-    //   0=\
-    //     1
-    // Tree after add:
-    // 1=\
-    //   1=\
-    //     2
-    //   1=\
-    //     2
-    assert_eq!(tree.get(tree.root()).unwrap(), &1);
-    assert_eq!(tree.get(child1).unwrap(), &1);
-    assert_eq!(tree.get(grandchild1).unwrap(), &2);
-    assert_eq!(tree.get(child2).unwrap(), &1);
-    assert_eq!(tree.get(grandchild2).unwrap(), &2);
->>>>>>> d2cd1116
+        if values.is_empty() {
+            self.dirty.remove(&height);
+        }
+
+        Some((height, node_id))
+    }
+
+    fn pop_back(&mut self, pass_id: PassId) -> Option<(u16, NodeId)> {
+        let (&height, values) = self
+            .dirty
+            .iter_mut()
+            .rev()
+            .find(|(_, values)| values.contains_key(&pass_id))?;
+        let dirty = values.get_mut(&pass_id)?;
+        let node_id = dirty.pop()?;
+        if dirty.is_empty() {
+            values.remove(&pass_id);
+        }
+        if values.is_empty() {
+            self.dirty.remove(&height);
+        }
+
+        Some((height, node_id))
+    }
 }
 
 pub fn resolve_passes<T: AnyMapLike + State<V> + Send, V: FromAnyValue + Send>(
@@ -786,7 +423,6 @@
         resolved_passes.extend(resolving.iter().copied());
         resolving.clear()
     }
-<<<<<<< HEAD
     std::sync::Arc::try_unwrap(nodes_updated).unwrap()
 }
 
@@ -1447,138 +1083,4 @@
 //     assert_eq!(tree.get(grandchild1).unwrap(), &1);
 //     assert_eq!(tree.get(child2).unwrap(), &0);
 //     assert_eq!(tree.get(grandchild2).unwrap(), &1);
-// }
-=======
-
-    let add_pass = AnyPass::Upward(&AddPass);
-    let passes = vec![&add_pass];
-    let mut dirty_nodes: DirtyNodeStates = DirtyNodeStates::default();
-    dirty_nodes.insert(PassId(0), grandchild1, tree.height(grandchild1).unwrap());
-    dirty_nodes.insert(PassId(0), grandchild2, tree.height(grandchild2).unwrap());
-    resolve_passes(&mut tree, dirty_nodes, passes, SendAnyMap::new());
-
-    assert_eq!(tree.get(tree.root()).unwrap(), &2);
-    assert_eq!(tree.get(child1).unwrap(), &1);
-    assert_eq!(tree.get(grandchild1).unwrap(), &1);
-    assert_eq!(tree.get(child2).unwrap(), &1);
-    assert_eq!(tree.get(grandchild2).unwrap(), &1);
-}
-
-#[test]
-fn dependant_up_pass() {
-    use crate::tree::{Tree, TreeLike};
-    // 0
-    let mut tree = Tree::new(0);
-    let parent = tree.root();
-    // 1
-    let child1 = tree.create_node(0);
-    tree.add_child(parent, child1);
-    // 2
-    let grandchild1 = tree.create_node(1);
-    tree.add_child(child1, grandchild1);
-    // 3
-    let child2 = tree.create_node(0);
-    tree.add_child(parent, child2);
-    // 4
-    let grandchild2 = tree.create_node(1);
-    tree.add_child(child2, grandchild2);
-
-    struct AddPass;
-    impl Pass for AddPass {
-        fn pass_id(&self) -> PassId {
-            PassId(0)
-        }
-
-        fn dependancies(&self) -> &'static [PassId] {
-            &[PassId(1)]
-        }
-
-        fn dependants(&self) -> &'static [PassId] {
-            &[]
-        }
-
-        fn mask(&self) -> MemberMask {
-            MemberMask(0)
-        }
-    }
-    impl UpwardPass<i32> for AddPass {
-        fn pass<'a>(
-            &self,
-            node: &mut i32,
-            children: &mut dyn Iterator<Item = &'a mut i32>,
-            _: &SendAnyMap,
-        ) -> PassReturn {
-            *node += children.map(|i| *i).sum::<i32>();
-            PassReturn {
-                progress: true,
-                mark_dirty: true,
-            }
-        }
-    }
-
-    struct SubtractPass;
-    impl Pass for SubtractPass {
-        fn pass_id(&self) -> PassId {
-            PassId(1)
-        }
-
-        fn dependancies(&self) -> &'static [PassId] {
-            &[]
-        }
-
-        fn dependants(&self) -> &'static [PassId] {
-            &[PassId(0)]
-        }
-
-        fn mask(&self) -> MemberMask {
-            MemberMask(0)
-        }
-    }
-    impl UpwardPass<i32> for SubtractPass {
-        fn pass<'a>(
-            &self,
-            node: &mut i32,
-            children: &mut dyn Iterator<Item = &'a mut i32>,
-            _: &SendAnyMap,
-        ) -> PassReturn {
-            *node -= children.map(|i| *i).sum::<i32>();
-            PassReturn {
-                progress: true,
-                mark_dirty: true,
-            }
-        }
-    }
-
-    let add_pass = AnyPass::Upward(&AddPass);
-    let subtract_pass = AnyPass::Upward(&SubtractPass);
-    let passes = vec![&add_pass, &subtract_pass];
-    let mut dirty_nodes: DirtyNodeStates = DirtyNodeStates::default();
-    dirty_nodes.insert(PassId(1), grandchild1, tree.height(grandchild1).unwrap());
-    dirty_nodes.insert(PassId(1), grandchild2, tree.height(grandchild2).unwrap());
-    resolve_passes(&mut tree, dirty_nodes, passes, SendAnyMap::new());
-
-    // Tree before:
-    // 0=\
-    //   0=\
-    //     1
-    //   0=\
-    //     1
-    // Tree after subtract:
-    // 2=\
-    //   -1=\
-    //      1
-    //   -1=\
-    //      1
-    // Tree after add:
-    // 2=\
-    //   0=\
-    //     1
-    //   0=\
-    //     1
-    assert_eq!(tree.get(tree.root()).unwrap(), &2);
-    assert_eq!(tree.get(child1).unwrap(), &0);
-    assert_eq!(tree.get(grandchild1).unwrap(), &1);
-    assert_eq!(tree.get(child2).unwrap(), &0);
-    assert_eq!(tree.get(grandchild2).unwrap(), &1);
-}
->>>>>>> d2cd1116
+// }