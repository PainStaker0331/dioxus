--- conflicted
+++ resolved
@@ -15,11 +15,7 @@
         spawn(async {});
 
         if val == 2 || val == 4 {
-<<<<<<< HEAD
-            return render!(());
-=======
             return render!({});
->>>>>>> 867e9ad0
         }
 
         let mut name = once(|| String::from("numbers: "));
@@ -77,11 +73,7 @@
         let val = generation();
 
         if val == 2 || val == 4 {
-<<<<<<< HEAD
-            return render!(());
-=======
             return None;
->>>>>>> 867e9ad0
         }
 
         let name = once(|| String::from("asd"));
