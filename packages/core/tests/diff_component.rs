--- conflicted
+++ resolved
@@ -37,20 +37,10 @@
         }
     }
 
-<<<<<<< HEAD
     fn nav_bar() -> Element {
         render! {
-            h1 { "NavBar", (0..3).map(|_| render!(nav_link {})) }
+            h1 { "NavBar", {(0..3).map(|_| render!(nav_link {}))} }
         }
-=======
-    fn nav_bar(cx: Scope) -> Element {
-        cx.render(rsx! {
-            h1 {
-                "NavBar"
-                {(0..3).map(|_| rsx!(nav_link {}))}
-            }
-        })
->>>>>>> 867e9ad0
     }
 
     fn nav_link() -> Element {
