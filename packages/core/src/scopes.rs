--- conflicted
+++ resolved
@@ -438,13 +438,9 @@
         fn_name: &'static str,
     ) -> DynamicNode<'src>
     where
-<<<<<<< HEAD
-        P: Properties<'child> + 'child,
-=======
         // The properties must be valid until the next bump frame
-        P: Properties + 'src,
+        P: Properties<'src> + 'src,
         // The current bump allocator frame must outlive the child's borrowed props
->>>>>>> fc3fa62d
         'src: 'child,
     {
         let vcomp = VProps::new(component, P::memoize, props);
