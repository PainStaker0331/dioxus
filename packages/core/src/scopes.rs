use crate::{
    any_props::AnyProps,
    any_props::VProps,
    bump_frame::BumpFrame,
<<<<<<< HEAD
    innerlude::{DynamicNode, EventHandler, VComponent, VText},
=======
    innerlude::ErrorBoundary,
    innerlude::{DynamicNode, EventHandler, VComponent, VNodeId, VText},
>>>>>>> 877e4240
    lazynodes::LazyNodes,
    nodes::{IntoAttributeValue, IntoDynNode, RenderReturn},
    runtime::Runtime,
    scope_context::ScopeContext,
    AnyValue, Attribute, AttributeValue, Element, Event, Properties, TaskId,
};
use bumpalo::{boxed::Box as BumpBox, Bump};
use std::{
    any::Any,
    cell::{Cell, Ref, RefCell, UnsafeCell},
    fmt::{Arguments, Debug},
    future::Future,
    rc::Rc,
    sync::Arc,
};

/// A wrapper around the [`Scoped`] object that contains a reference to the [`ScopeState`] and properties for a given
/// component.
///
/// The [`Scope`] is your handle to the [`crate::VirtualDom`] and the component state. Every component is given its own
/// [`ScopeState`] and merged with its properties to create a [`Scoped`].
///
/// The [`Scope`] handle specifically exists to provide a stable reference to these items for the lifetime of the
/// component render.
pub type Scope<'a, T = ()> = &'a Scoped<'a, T>;

// This ScopedType exists because we want to limit the amount of monomorphization that occurs when making inner
// state type generic over props. When the state is generic, it causes every method to be monomorphized for every
// instance of Scope<T> in the codebase.
//
//
/// A wrapper around a component's [`ScopeState`] and properties. The [`ScopeState`] provides the majority of methods
/// for the VirtualDom and component state.
pub struct Scoped<'a, T = ()> {
    /// The component's state and handle to the scheduler.
    ///
    /// Stores things like the custom bump arena, spawn functions, hooks, and the scheduler.
    pub scope: &'a ScopeState,

    /// The component's properties.
    pub props: &'a T,
}

impl<'a, T> std::ops::Deref for Scoped<'a, T> {
    type Target = &'a ScopeState;
    fn deref(&self) -> &Self::Target {
        &self.scope
    }
}

/// A component's unique identifier.
///
/// `ScopeId` is a `usize` that acts a key for the internal slab of Scopes. This means that the key is not unqiue across
/// time. We do try and guarantee that between calls to `wait_for_work`, no ScopeIds will be recycled in order to give
/// time for any logic that relies on these IDs to properly update.
#[cfg_attr(feature = "serialize", derive(serde::Serialize, serde::Deserialize))]
#[derive(Copy, Clone, PartialEq, Eq, Hash, Debug, PartialOrd, Ord)]
pub struct ScopeId(pub usize);

impl ScopeId {
    /// The root ScopeId.
    ///
    /// This scope will last for the entire duration of your app, making it convenient for long-lived state
    /// that is created dynamically somewhere down the component tree.
    ///
    /// # Example
    ///
    /// ```rust, ignore
    /// use dioxus_signals::*;
    /// let my_persistent_state = Signal::new_in_scope(ScopeId::ROOT, String::new());
    /// ```
    pub const ROOT: ScopeId = ScopeId(0);
}

/// A component's state separate from its props.
///
/// This struct exists to provide a common interface for all scopes without relying on generics.
pub struct ScopeState {
    pub(crate) runtime: Rc<Runtime>,
    pub(crate) context_id: ScopeId,

    pub(crate) render_cnt: Cell<usize>,

    pub(crate) node_arena_1: BumpFrame,
    pub(crate) node_arena_2: BumpFrame,

    pub(crate) hooks: RefCell<Vec<Box<UnsafeCell<dyn Any>>>>,
    pub(crate) hook_idx: Cell<usize>,

    pub(crate) borrowed_props: RefCell<Vec<*const VComponent<'static>>>,
    pub(crate) element_refs_to_drop: RefCell<Vec<VNodeId>>,
    pub(crate) attributes_to_drop_before_render: RefCell<Vec<*const Attribute<'static>>>,

    pub(crate) props: Option<Box<dyn AnyProps<'static>>>,
}

impl Drop for ScopeState {
    fn drop(&mut self) {
        self.runtime.remove_context(self.context_id);
    }
}

impl<'src> ScopeState {
    pub(crate) fn context(&self) -> Ref<'_, ScopeContext> {
        self.runtime.get_context(self.context_id).unwrap()
    }

    pub(crate) fn current_frame(&self) -> &BumpFrame {
        match self.render_cnt.get() % 2 {
            0 => &self.node_arena_1,
            1 => &self.node_arena_2,
            _ => unreachable!(),
        }
    }

    pub(crate) fn previous_frame(&self) -> &BumpFrame {
        match self.render_cnt.get() % 2 {
            1 => &self.node_arena_1,
            0 => &self.node_arena_2,
            _ => unreachable!(),
        }
    }

    /// Get the name of this component
    pub fn name(&self) -> &str {
        self.context().name
    }

    /// Get the current render since the inception of this component
    ///
    /// This can be used as a helpful diagnostic when debugging hooks/renders, etc
    pub fn generation(&self) -> usize {
        self.render_cnt.get()
    }

    /// Get a handle to the currently active bump arena for this Scope
    ///
    /// This is a bump memory allocator. Be careful using this directly since the contents will be wiped on the next render.
    /// It's easy to leak memory here since the drop implementation will not be called for any objects allocated in this arena.
    ///
    /// If you need to allocate items that need to be dropped, use bumpalo's box.
    pub fn bump(&self) -> &Bump {
        // note that this is actually the previous frame since we use that as scratch space while the component is rendering
        self.previous_frame().bump()
    }

    /// Get a handle to the currently active head node arena for this Scope
    ///
    /// This is useful for traversing the tree outside of the VirtualDom, such as in a custom renderer or in SSR.
    ///
    /// Panics if the tree has not been built yet.
    pub fn root_node(&self) -> &RenderReturn {
        self.try_root_node()
            .expect("The tree has not been built yet. Make sure to call rebuild on the tree before accessing its nodes.")
    }

    /// Try to get a handle to the currently active head node arena for this Scope
    ///
    /// This is useful for traversing the tree outside of the VirtualDom, such as in a custom renderer or in SSR.
    ///
    /// Returns [`None`] if the tree has not been built yet.
    pub fn try_root_node(&self) -> Option<&RenderReturn> {
        let ptr = self.current_frame().node.get();

        if ptr.is_null() {
            return None;
        }

        let r: &RenderReturn = unsafe { &*ptr };

        unsafe { std::mem::transmute(r) }
    }

    /// Get the height of this Scope - IE the number of scopes above it.
    ///
    /// A Scope with a height of `0` is the root scope - there are no other scopes above it.
    ///
    /// # Example
    ///
    /// ```rust, ignore
    /// let mut dom = VirtualDom::new(|cx|  cx.render(rsx!{ div {} }));
    /// dom.rebuild();
    ///
    /// let base = dom.base_scope();
    ///
    /// assert_eq!(base.height(), 0);
    /// ```
    pub fn height(&self) -> u32 {
        self.context().height
    }

    /// Get the Parent of this [`Scope`] within this Dioxus [`crate::VirtualDom`].
    ///
    /// This ID is not unique across Dioxus [`crate::VirtualDom`]s or across time. IDs will be reused when components are unmounted.
    ///
    /// The base component will not have a parent, and will return `None`.
    ///
    /// # Example
    ///
    /// ```rust, ignore
    /// let mut dom = VirtualDom::new(|cx|  cx.render(rsx!{ div {} }));
    /// dom.rebuild();
    ///
    /// let base = dom.base_scope();
    ///
    /// assert_eq!(base.parent(), None);
    /// ```
    pub fn parent(&self) -> Option<ScopeId> {
        // safety: the pointer to our parent is *always* valid thanks to the bump arena
        self.context().parent_id()
    }

    /// Get the ID of this Scope within this Dioxus [`crate::VirtualDom`].
    ///
    /// This ID is not unique across Dioxus [`crate::VirtualDom`]s or across time. IDs will be reused when components are unmounted.
    ///
    /// # Example
    ///
    /// ```rust, ignore
    /// let mut dom = VirtualDom::new(|cx|  cx.render(rsx!{ div {} }));
    /// dom.rebuild();
    /// let base = dom.base_scope();
    ///
    /// assert_eq!(base.scope_id(), 0);
    /// ```
    pub fn scope_id(&self) -> ScopeId {
        self.context().scope_id()
    }

    /// Create a subscription that schedules a future render for the reference component
    ///
    /// ## Notice: you should prefer using [`Self::schedule_update_any`] and [`Self::scope_id`]
    pub fn schedule_update(&self) -> Arc<dyn Fn() + Send + Sync + 'static> {
        self.context().schedule_update()
    }

    /// Schedule an update for any component given its [`ScopeId`].
    ///
    /// A component's [`ScopeId`] can be obtained from `use_hook` or the [`ScopeState::scope_id`] method.
    ///
    /// This method should be used when you want to schedule an update for a component
    pub fn schedule_update_any(&self) -> Arc<dyn Fn(ScopeId) + Send + Sync> {
        self.context().schedule_update_any()
    }

    /// Mark this scope as dirty, and schedule a render for it.
    pub fn needs_update(&self) {
        self.context().needs_update()
    }

    /// Get the [`ScopeId`] of a mounted component.
    ///
    /// `ScopeId` is not unique for the lifetime of the [`crate::VirtualDom`] - a [`ScopeId`] will be reused if a component is unmounted.
    pub fn needs_update_any(&self, id: ScopeId) {
        self.context().needs_update_any(id)
    }

    /// Return any context of type T if it exists on this scope
    pub fn has_context<T: 'static + Clone>(&self) -> Option<T> {
        self.context().has_context()
    }

    /// Try to retrieve a shared state with type `T` from any parent scope.
    ///
    /// Clones the state if it exists.
    pub fn consume_context<T: 'static + Clone>(&self) -> Option<T> {
        self.context().consume_context()
    }

    /// Expose state to children further down the [`crate::VirtualDom`] Tree. Requires `Clone` on the context to allow getting values down the tree.
    ///
    /// This is a "fundamental" operation and should only be called during initialization of a hook.
    ///
    /// For a hook that provides the same functionality, use `use_provide_context` and `use_context` instead.
    ///
    /// # Example
    ///
    /// ```rust, ignore
    /// struct SharedState(&'static str);
    ///
    /// static App: Component = |cx| {
    ///     cx.use_hook(|| cx.provide_context(SharedState("world")));
    ///     render!(Child {})
    /// }
    ///
    /// static Child: Component = |cx| {
    ///     let state = cx.consume_state::<SharedState>();
    ///     render!(div { "hello {state.0}" })
    /// }
    /// ```
    pub fn provide_context<T: 'static + Clone>(&self, value: T) -> T {
        self.context().provide_context(value)
    }

    /// Provide a context to the root and then consume it
    ///
    /// This is intended for "global" state management solutions that would rather be implicit for the entire app.
    /// Things like signal runtimes and routers are examples of "singletons" that would benefit from lazy initialization.
    ///
    /// Note that you should be checking if the context existed before trying to provide a new one. Providing a context
    /// when a context already exists will swap the context out for the new one, which may not be what you want.
    pub fn provide_root_context<T: 'static + Clone>(&self, context: T) -> T {
        self.context().provide_root_context(context)
    }

    /// Pushes the future onto the poll queue to be polled after the component renders.
    pub fn push_future(&self, fut: impl Future<Output = ()> + 'static) -> TaskId {
        self.context().push_future(fut)
    }

    /// Spawns the future but does not return the [`TaskId`]
    pub fn spawn(&self, fut: impl Future<Output = ()> + 'static) {
        self.context().spawn(fut);
    }

    /// Spawn a future that Dioxus won't clean up when this component is unmounted
    ///
    /// This is good for tasks that need to be run after the component has been dropped.
    pub fn spawn_forever(&self, fut: impl Future<Output = ()> + 'static) -> TaskId {
        self.context().spawn_forever(fut)
    }

    /// Informs the scheduler that this task is no longer needed and should be removed.
    ///
    /// This drops the task immediately.
    pub fn remove_future(&self, id: TaskId) {
        self.context().remove_future(id);
    }

    /// Take a lazy [`crate::VNode`] structure and actually build it with the context of the efficient [`bumpalo::Bump`] allocator.
    ///
    /// ## Example
    ///
    /// ```ignore
    /// fn Component(cx: Scope<Props>) -> Element {
    ///     // Lazy assemble the VNode tree
    ///     let lazy_nodes = rsx!("hello world");
    ///
    ///     // Actually build the tree and allocate it
    ///     cx.render(lazy_tree)
    /// }
    ///```
    pub fn render(&'src self, rsx: LazyNodes<'src, '_>) -> Element<'src> {
        let element = rsx.call(self);

        let mut listeners = self.attributes_to_drop_before_render.borrow_mut();
        for attr in element.dynamic_attrs {
            match attr.value {
                // We need to drop listeners before the next render because they may borrow data from the borrowed props which will be dropped
                AttributeValue::Listener(_) => {
                    let unbounded = unsafe { std::mem::transmute(attr as *const Attribute) };
                    listeners.push(unbounded);
                }
                // We need to drop any values manually to make sure that their drop implementation is called before the next render
                AttributeValue::Any(_) => {
                    let unbounded = unsafe { std::mem::transmute(attr as *const Attribute) };
                    self.previous_frame().add_attribute_to_drop(unbounded);
                }

                _ => (),
            }
        }

        let mut props = self.borrowed_props.borrow_mut();
        let mut drop_props = self
            .previous_frame()
            .props_to_drop_before_reset
            .borrow_mut();
        for node in element.dynamic_nodes {
            if let DynamicNode::Component(comp) = node {
                let unbounded = unsafe { std::mem::transmute(comp as *const VComponent) };
                if !comp.static_props {
                    props.push(unbounded);
                }
                drop_props.push(unbounded);
            }
        }

        Some(element)
    }

    /// Create a dynamic text node using [`Arguments`] and the [`ScopeState`]'s internal [`Bump`] allocator
    pub fn text_node(&'src self, args: Arguments) -> DynamicNode<'src> {
        DynamicNode::Text(VText {
            value: self.raw_text(args),
            id: Default::default(),
        })
    }

    /// Allocate some text inside the [`ScopeState`] from [`Arguments`]
    ///
    /// Uses the currently active [`Bump`] allocator
    pub fn raw_text(&'src self, args: Arguments) -> &'src str {
        args.as_str().unwrap_or_else(|| {
            use bumpalo::core_alloc::fmt::Write;
            let mut str_buf = bumpalo::collections::String::new_in(self.bump());
            str_buf.write_fmt(args).unwrap();
            str_buf.into_bump_str()
        })
    }

    /// Convert any item that implements [`IntoDynNode`] into a [`DynamicNode`] using the internal [`Bump`] allocator
    pub fn make_node<'c, I>(&'src self, into: impl IntoDynNode<'src, I> + 'c) -> DynamicNode {
        into.into_dyn_node(self)
    }

    /// Create a new [`Attribute`] from a name, value, namespace, and volatile bool
    ///
    /// "Volatile" referes to whether or not Dioxus should always override the value. This helps prevent the UI in
    /// some renderers stay in sync with the VirtualDom's understanding of the world
    pub fn attr(
        &'src self,
        name: &'static str,
        value: impl IntoAttributeValue<'src>,
        namespace: Option<&'static str>,
        volatile: bool,
    ) -> Attribute<'src> {
        Attribute {
            name,
            namespace,
            volatile,
            mounted_element: Default::default(),
            value: value.into_value(self.bump()),
        }
    }

    /// Create a new [`DynamicNode::Component`] variant
    ///
    ///
    /// The given component can be any of four signatures. Remember that an [`Element`] is really a [`Result<VNode>`].
    ///
    /// ```rust, ignore
    /// // Without explicit props
    /// fn(Scope) -> Element;
    /// async fn(Scope<'_>) -> Element;
    ///
    /// // With explicit props
    /// fn(Scope<Props>) -> Element;
    /// async fn(Scope<Props<'_>>) -> Element;
    /// ```
    pub fn component<'child, P>(
        &'src self,
        component: fn(Scope<'child, P>) -> Element<'child>,
        props: P,
        fn_name: &'static str,
    ) -> DynamicNode<'src>
    where
        // The properties must be valid until the next bump frame
        P: Properties + 'src,
        // The current bump allocator frame must outlive the child's borrowed props
        'src: 'child,
    {
        let vcomp = VProps::new(component, P::memoize, props);

        // cast off the lifetime of the render return
        let as_dyn: Box<dyn AnyProps<'child> + '_> = Box::new(vcomp);
        let extended: Box<dyn AnyProps<'src> + 'src> = unsafe { std::mem::transmute(as_dyn) };

        DynamicNode::Component(VComponent {
            name: fn_name,
            render_fn: component as *const (),
            static_props: P::IS_STATIC,
            props: RefCell::new(Some(extended)),
            scope: Default::default(),
        })
    }

    /// Create a new [`EventHandler`] from an [`FnMut`]
    pub fn event_handler<T>(&'src self, f: impl FnMut(T) + 'src) -> EventHandler<'src, T> {
        let handler: &mut dyn FnMut(T) = self.bump().alloc(f);
        let caller = unsafe { BumpBox::from_raw(handler as *mut dyn FnMut(T)) };
        let callback = RefCell::new(Some(caller));
        EventHandler {
            callback,
            origin: self.context().id,
        }
    }

    /// Create a new [`AttributeValue`] with the listener variant from a callback
    ///
    /// The callback must be confined to the lifetime of the ScopeState
    pub fn listener<T: 'static>(
        &'src self,
        mut callback: impl FnMut(Event<T>) + 'src,
    ) -> AttributeValue<'src> {
        // safety: there's no other way to create a dynamicly-dispatched bump box other than alloc + from-raw
        // This is the suggested way to build a bumpbox
        //
        // In theory, we could just use regular boxes
        let boxed: BumpBox<'src, dyn FnMut(_) + 'src> = unsafe {
            BumpBox::from_raw(self.bump().alloc(move |event: Event<dyn Any>| {
                if let Ok(data) = event.data.downcast::<T>() {
                    callback(Event {
                        propagates: event.propagates,
                        data,
                    });
                }
            }))
        };

        AttributeValue::Listener(RefCell::new(Some(boxed)))
    }

    /// Create a new [`AttributeValue`] with a value that implements [`AnyValue`]
    pub fn any_value<T: AnyValue>(&'src self, value: T) -> AttributeValue<'src> {
        // safety: there's no other way to create a dynamicly-dispatched bump box other than alloc + from-raw
        // This is the suggested way to build a bumpbox
        //
        // In theory, we could just use regular boxes
        let boxed: BumpBox<'src, dyn AnyValue> =
            unsafe { BumpBox::from_raw(self.bump().alloc(value)) };
        AttributeValue::Any(RefCell::new(Some(boxed)))
    }

    /// Mark this component as suspended and then return None
    pub fn suspend(&self) -> Option<Element> {
        let cx = self.context();
        cx.suspend();
        None
    }

    /// Store a value between renders. The foundational hook for all other hooks.
    ///
    /// Accepts an `initializer` closure, which is run on the first use of the hook (typically the initial render). The return value of this closure is stored for the lifetime of the component, and a mutable reference to it is provided on every render as the return value of `use_hook`.
    ///
    /// When the component is unmounted (removed from the UI), the value is dropped. This means you can return a custom type and provide cleanup code by implementing the [`Drop`] trait
    ///
    /// # Example
    ///
    /// ```
    /// use dioxus_core::ScopeState;
    ///
    /// // prints a greeting on the initial render
    /// pub fn use_hello_world(cx: &ScopeState) {
    ///     cx.use_hook(|| println!("Hello, world!"));
    /// }
    /// ```
    #[allow(clippy::mut_from_ref)]
    pub fn use_hook<State: 'static>(&self, initializer: impl FnOnce() -> State) -> &mut State {
        let cur_hook = self.hook_idx.get();
        let mut hooks = self.hooks.try_borrow_mut().expect("The hook list is already borrowed: This error is likely caused by trying to use a hook inside a hook which violates the rules of hooks.");

        if cur_hook >= hooks.len() {
            hooks.push(Box::new(UnsafeCell::new(initializer())));
        }

        hooks
            .get(cur_hook)
            .and_then(|inn| {
                self.hook_idx.set(cur_hook + 1);
                let raw_ref = unsafe { &mut *inn.get() };
                raw_ref.downcast_mut::<State>()
            })
            .expect(
                r#"
                Unable to retrieve the hook that was initialized at this index.
                Consult the `rules of hooks` to understand how to use hooks properly.

                You likely used the hook in a conditional. Hooks rely on consistent ordering between renders.
                Functions prefixed with "use" should never be called conditionally.
                "#,
            )
    }
}<|MERGE_RESOLUTION|>--- conflicted
+++ resolved
@@ -2,12 +2,8 @@
     any_props::AnyProps,
     any_props::VProps,
     bump_frame::BumpFrame,
-<<<<<<< HEAD
-    innerlude::{DynamicNode, EventHandler, VComponent, VText},
-=======
     innerlude::ErrorBoundary,
     innerlude::{DynamicNode, EventHandler, VComponent, VNodeId, VText},
->>>>>>> 877e4240
     lazynodes::LazyNodes,
     nodes::{IntoAttributeValue, IntoDynNode, RenderReturn},
     runtime::Runtime,
