--- conflicted
+++ resolved
@@ -53,13 +53,9 @@
 dioxus = { workspace = true }
 warp = "0.3.3"
 axum = { version = "0.6.1", features = ["ws"] }
-<<<<<<< HEAD
 salvo = { version = "0.63.0", features = ["affix", "websocket"] }
-=======
-# salvo = { version = "0.44.1", features = ["affix", "ws"] }
 rocket = "0.5.0"
 rocket_ws = "0.1.0"
->>>>>>> c6d442ac
 tower = "0.4.13"
 
 [features]
