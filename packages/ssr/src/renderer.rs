use super::cache::Segment;
use crate::cache::StringCache;

use dioxus_core::Attribute;
use dioxus_core::{prelude::*, AttributeValue, DynamicNode, RenderReturn};
use std::collections::HashMap;
use std::fmt::Write;
use std::sync::Arc;

/// A virtualdom renderer that caches the templates it has seen for faster rendering
#[derive(Default)]
pub struct Renderer {
    /// should we do our best to prettify the output?
    pub pretty: bool,

    /// Control if elements are written onto a new line
    pub newline: bool,

    /// Should we sanitize text nodes? (escape HTML)
    pub sanitize: bool,

    /// Choose to write ElementIDs into elements so the page can be re-hydrated later on
    pub pre_render: bool,

    // Currently not implemented
    // Don't proceed onto new components. Instead, put the name of the component.
    pub skip_components: bool,

    /// A cache of templates that have been rendered
    template_cache: HashMap<&'static str, Arc<StringCache>>,
}

impl Renderer {
    pub fn new() -> Self {
        Self::default()
    }

    pub fn render(&mut self, dom: &VirtualDom) -> String {
        let mut buf = String::new();
        self.render_to(&mut buf, dom).unwrap();
        buf
    }

    pub fn render_to(&mut self, buf: &mut impl Write, dom: &VirtualDom) -> std::fmt::Result {
        self.render_scope(buf, dom, ScopeId::ROOT)
    }

    pub fn render_scope(
        &mut self,
        buf: &mut impl Write,
        dom: &VirtualDom,
        scope: ScopeId,
    ) -> std::fmt::Result {
        // We should never ever run into async or errored nodes in SSR
        // Error boundaries and suspense boundaries will convert these to sync
        if let RenderReturn::Ready(node) = dom.get_scope(scope).unwrap().root_node() {
            self.render_template(buf, dom, node)?
        };

        Ok(())
    }

    fn render_template(
        &mut self,
        buf: &mut impl Write,
        dom: &VirtualDom,
        template: &VNode,
    ) -> std::fmt::Result {
        let entry = self
            .template_cache
            .entry(template.template.get().name)
            .or_insert_with(|| Arc::new(StringCache::from_template(template).unwrap()))
            .clone();

        let mut inner_html = None;

        // We need to keep track of the dynamic styles so we can insert them into the right place
        let mut accumulated_dynamic_styles = Vec::new();

        for segment in entry.segments.iter() {
            match segment {
                Segment::Attr(idx) => {
                    let attr = &template.dynamic_attrs[*idx];
                    if attr.name == "dangerous_inner_html" {
                        inner_html = Some(attr);
                    } else if attr.namespace == Some("style") {
                        accumulated_dynamic_styles.push(attr);
                    } else if BOOL_ATTRS.contains(&attr.name) {
                        if truthy(&attr.value) {
                            write!(buf, " {}=", attr.name)?;
                            write_value(buf, &attr.value)?;
                        }
                    } else {
                        write_attribute(buf, attr)?;
                    }
                }
                Segment::Node(idx) => match &template.dynamic_nodes[*idx] {
                    DynamicNode::Component(node) => {
                        if self.skip_components {
                            write!(buf, "<{}><{}/>", node.name, node.name)?;
                        } else {
                            let id = node.mounted_scope().unwrap();
                            let scope = dom.get_scope(id).unwrap();
                            let node = scope.root_node();
                            match node {
                                RenderReturn::Ready(node) => {
                                    self.render_template(buf, dom, node)?
                                }
                                _ => todo!(
                                    "generally, scopes should be sync, only if being traversed"
                                ),
                            }
                        }
                    }
                    DynamicNode::Text(text) => {
                        // in SSR, we are concerned that we can't hunt down the right text node since they might get merged
                        if self.pre_render {
                            write!(buf, "<!--#-->")?;
                        }

                        write!(
                            buf,
                            "{}",
                            askama_escape::escape(text.value, askama_escape::Html)
                        )?;

                        if self.pre_render {
                            write!(buf, "<!--#-->")?;
                        }
                    }
                    DynamicNode::Fragment(nodes) => {
                        for child in *nodes {
                            self.render_template(buf, dom, child)?;
                        }
                    }

                    DynamicNode::Placeholder(_el) => {
                        if self.pre_render {
                            write!(buf, "<pre></pre>")?;
                        }
                    }
                },

                Segment::PreRendered(contents) => write!(buf, "{contents}")?,

                Segment::StyleMarker { inside_style_tag } => {
                    if !accumulated_dynamic_styles.is_empty() {
                        // if we are inside a style tag, we don't need to write the style attribute
                        if !*inside_style_tag {
                            write!(buf, " style=\"")?;
                        }
                        for attr in &accumulated_dynamic_styles {
                            write!(buf, "{}:", attr.name)?;
                            write_value_unquoted(buf, &attr.value)?;
                            write!(buf, ";")?;
                        }
                        if !*inside_style_tag {
                            write!(buf, "\"")?;
                        }

                        // clear the accumulated styles
                        accumulated_dynamic_styles.clear();
                    }
                }

                Segment::InnerHtmlMarker => {
                    if let Some(inner_html) = inner_html.take() {
                        let inner_html = &inner_html.value;
                        match inner_html {
                            AttributeValue::Text(value) => write!(buf, "{}", value)?,
                            AttributeValue::Bool(value) => write!(buf, "{}", value)?,
                            AttributeValue::Float(f) => write!(buf, "{}", f)?,
                            AttributeValue::Int(i) => write!(buf, "{}", i)?,
                            _ => {}
                        }
                    }
                }
            }
        }

        Ok(())
    }
}

#[test]
fn to_string_works() {
    use dioxus::prelude::*;

    fn app(cx: Scope) -> Element {
        let dynamic = 123;
        let dyn2 = "</diiiiiiiiv>"; // this should be escaped

        render! {
            div { class: "asdasdasd", class: "asdasdasd", id: "id-{dynamic}",
                "Hello world 1 -->" "{dynamic}" "<-- Hello world 2"
                div { "nest 1" }
                div {}
                div { "nest 2" }
                "{dyn2}"
                (0..5).map(|i| rsx! { div { "finalize {i}" } })
            }
        }
    }

    let mut dom = VirtualDom::new(app);
    _ = dom.rebuild();

    let mut renderer = Renderer::new();
    let out = renderer.render(&dom);

    for item in renderer.template_cache.iter() {
        if item.1.segments.len() > 5 {
            assert_eq!(
                item.1.segments,
                vec![
                    PreRendered("<div class=\"asdasdasd asdasdasd\"".into(),),
                    Attr(0,),
                    StyleMarker {
                        inside_style_tag: false,
                    },
                    PreRendered(">".into()),
                    InnerHtmlMarker,
                    PreRendered("Hello world 1 --&gt;".into(),),
                    Node(0,),
                    PreRendered(
                        "&lt;-- Hello world 2<div>nest 1</div><div></div><div>nest 2</div>".into(),
                    ),
                    Node(1,),
                    Node(2,),
                    PreRendered("</div>".into(),),
                ]
            );
        }
    }

    use Segment::*;

<<<<<<< HEAD
    assert_eq!(out, "<div class=\"asdasdasd asdasdasd\" id=\"id-123\">Hello world 1 --&gt;123&lt;-- Hello world 2<div>nest 1</div><div></div><div>nest 2</div>&lt;/diiiiiiiiv&gt;<div>finalize 0</div><div>finalize 1</div><div>finalize 2</div><div>finalize 3</div><div>finalize 4</div></div>");
=======
    assert_eq!(out, "<div class=\"asdasdasd\" class=\"asdasdasd\" id=\"id-123\">Hello world 1 --&gt;123&lt;-- Hello world 2<div>nest 1</div><div></div><div>nest 2</div>&lt;/diiiiiiiiv&gt;<div>finalize 0</div><div>finalize 1</div><div>finalize 2</div><div>finalize 3</div><div>finalize 4</div></div>");
}

#[test]
fn empty_for_loop_works() {
    use dioxus::prelude::*;

    fn app(cx: Scope) -> Element {
        render! {
            div { class: "asdasdasd",
                for _ in (0..5) {

                }
            }
        }
    }

    let mut dom = VirtualDom::new(app);
    _ = dom.rebuild();

    let mut renderer = Renderer::new();
    let out = renderer.render(&dom);

    for item in renderer.template_cache.iter() {
        if item.1.segments.len() > 5 {
            assert_eq!(
                item.1.segments,
                vec![
                    PreRendered("<div class=\"asdasdasd\"".into(),),
                    Attr(0,),
                    StyleMarker {
                        inside_style_tag: false,
                    },
                    PreRendered(">".into()),
                    InnerHtmlMarker,
                    PreRendered("</div>".into(),),
                ]
            );
        }
    }

    use Segment::*;

    assert_eq!(out, "<div class=\"asdasdasd\"></div>");
}

#[test]
fn empty_render_works() {
    use dioxus::prelude::*;

    fn app(cx: Scope) -> Element {
        render! {}
    }

    let mut dom = VirtualDom::new(app);
    _ = dom.rebuild();

    let mut renderer = Renderer::new();
    let out = renderer.render(&dom);

    for item in renderer.template_cache.iter() {
        if item.1.segments.len() > 5 {
            assert_eq!(item.1.segments, vec![]);
        }
    }
    assert_eq!(out, "");
}

#[test]
fn empty_rsx_works() {
    use dioxus::prelude::*;

    fn app(_: Scope) -> Element {
        rsx! {};
        None
    }

    let mut dom = VirtualDom::new(app);
    _ = dom.rebuild();

    let mut renderer = Renderer::new();
    let out = renderer.render(&dom);

    for item in renderer.template_cache.iter() {
        if item.1.segments.len() > 5 {
            assert_eq!(item.1.segments, vec![]);
        }
    }
    assert_eq!(out, "");
}

pub(crate) const BOOL_ATTRS: &[&str] = &[
    "allowfullscreen",
    "allowpaymentrequest",
    "async",
    "autofocus",
    "autoplay",
    "checked",
    "controls",
    "default",
    "defer",
    "disabled",
    "formnovalidate",
    "hidden",
    "ismap",
    "itemscope",
    "loop",
    "multiple",
    "muted",
    "nomodule",
    "novalidate",
    "open",
    "playsinline",
    "readonly",
    "required",
    "reversed",
    "selected",
    "truespeed",
    "webkitdirectory",
];

pub(crate) fn str_truthy(value: &str) -> bool {
    !value.is_empty() && value != "0" && value.to_lowercase() != "false"
}

pub(crate) fn truthy(value: &AttributeValue) -> bool {
    match value {
        AttributeValue::Text(value) => str_truthy(value),
        AttributeValue::Bool(value) => *value,
        AttributeValue::Int(value) => *value != 0,
        AttributeValue::Float(value) => *value != 0.0,
        _ => false,
    }
}

pub(crate) fn write_attribute(buf: &mut impl Write, attr: &Attribute) -> std::fmt::Result {
    let name = &attr.name;
    match attr.value {
        AttributeValue::Text(value) => write!(buf, " {name}=\"{value}\""),
        AttributeValue::Bool(value) => write!(buf, " {name}={value}"),
        AttributeValue::Int(value) => write!(buf, " {name}={value}"),
        AttributeValue::Float(value) => write!(buf, " {name}={value}"),
        _ => Ok(()),
    }
}

pub(crate) fn write_value(buf: &mut impl Write, value: &AttributeValue) -> std::fmt::Result {
    match value {
        AttributeValue::Text(value) => write!(buf, "\"{}\"", value),
        AttributeValue::Bool(value) => write!(buf, "{}", value),
        AttributeValue::Int(value) => write!(buf, "{}", value),
        AttributeValue::Float(value) => write!(buf, "{}", value),
        _ => Ok(()),
    }
}

pub(crate) fn write_value_unquoted(
    buf: &mut impl Write,
    value: &AttributeValue,
) -> std::fmt::Result {
    match value {
        AttributeValue::Text(value) => write!(buf, "{}", value),
        AttributeValue::Bool(value) => write!(buf, "{}", value),
        AttributeValue::Int(value) => write!(buf, "{}", value),
        AttributeValue::Float(value) => write!(buf, "{}", value),
        _ => Ok(()),
    }
>>>>>>> cbdadc3c
}<|MERGE_RESOLUTION|>--- conflicted
+++ resolved
@@ -235,10 +235,7 @@
 
     use Segment::*;
 
-<<<<<<< HEAD
     assert_eq!(out, "<div class=\"asdasdasd asdasdasd\" id=\"id-123\">Hello world 1 --&gt;123&lt;-- Hello world 2<div>nest 1</div><div></div><div>nest 2</div>&lt;/diiiiiiiiv&gt;<div>finalize 0</div><div>finalize 1</div><div>finalize 2</div><div>finalize 3</div><div>finalize 4</div></div>");
-=======
-    assert_eq!(out, "<div class=\"asdasdasd\" class=\"asdasdasd\" id=\"id-123\">Hello world 1 --&gt;123&lt;-- Hello world 2<div>nest 1</div><div></div><div>nest 2</div>&lt;/diiiiiiiiv&gt;<div>finalize 0</div><div>finalize 1</div><div>finalize 2</div><div>finalize 3</div><div>finalize 4</div></div>");
 }
 
 #[test]
@@ -405,5 +402,4 @@
         AttributeValue::Float(value) => write!(buf, "{}", value),
         _ => Ok(()),
     }
->>>>>>> cbdadc3c
 }