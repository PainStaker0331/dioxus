--- conflicted
+++ resolved
@@ -14,11 +14,7 @@
 
 [dependencies]
 dioxus-html = { workspace = true }
-<<<<<<< HEAD
-dioxus-native-core = { workspace = true }
-=======
 dioxus-native-core = { workspace = true, features = ["layout-attributes"] }
->>>>>>> 925364a0
 dioxus-native-core-macro = { workspace = true }
 
 tui = "0.17.0"
