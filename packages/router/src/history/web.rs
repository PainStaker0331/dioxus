--- conflicted
+++ resolved
@@ -266,19 +266,18 @@
     }
 
     fn push(&mut self, state: R) {
-<<<<<<< HEAD
-        let w = window().expect("access to `window`");
-        let h = w.history().expect("`window` has access to `history`");
-
-        // update the scroll position before pushing the new state
-        update_scroll::<R>(&w, &h);
-=======
         use gloo_utils::format::JsValueSerdeExt;
         if JsValue::from_serde(&state) != JsValue::from_serde(&self.current_route()) {
             // don't push the same state twice
             return;
         }
->>>>>>> 10dded0a
+
+        let w = window().expect("access to `window`");
+        let h = w.history().expect("`window` has access to `history`");
+
+        // update the scroll position before pushing the new state
+        update_scroll::<R>(&w, &h);
+
         let path = self.full_path(&state);
 
         let state = self.create_state(state);
@@ -345,19 +344,17 @@
     }
 
     fn push(&mut self, state: R) {
-<<<<<<< HEAD
-        let w = window().expect("access to `window`");
-        let h = w.history().expect("`window` has access to `history`");
-
-        // update the scroll position before pushing the new state
-        update_scroll::<R>(&w, &h);
-
-=======
         if state.to_string() == self.current_route().to_string() {
             // don't push the same state twice
             return;
         }
->>>>>>> 10dded0a
+
+        let w = window().expect("access to `window`");
+        let h = w.history().expect("`window` has access to `history`");
+
+        // update the scroll position before pushing the new state
+        update_scroll::<R>(&w, &h);
+
         let path = self.full_path(&state);
 
         let state: [f64; 2] = self.create_state(state);
