use dioxus::prelude::*;
use dioxus_router::prelude::*;
use std::str::FromStr;

#[cfg(feature = "liveview")]
#[tokio::main]
async fn main() {
    use axum::{extract::ws::WebSocketUpgrade, response::Html, routing::get, Router};

    let listen_address: std::net::SocketAddr = ([127, 0, 0, 1], 3030).into();
    let view = dioxus_liveview::LiveViewPool::new();
    let app = Router::new()
        .fallback(get(move || async move {
            Html(format!(
                r#"
                    <!DOCTYPE html>
                    <html>
                        <head></head>
                        <body><div id="main"></div></body>
                        {glue}
                    </html>
                "#,
                glue = dioxus_liveview::interpreter_glue(&format!("ws://{listen_address}/ws"))
            ))
        }))
        .route(
            "/ws",
            get(move |ws: WebSocketUpgrade| async move {
                ws.on_upgrade(move |socket| async move {
                    _ = view
                        .launch(dioxus_liveview::axum_socket(socket), Root)
                        .await;
                })
            }),
        );

    println!("Listening on http://{listen_address}");

    axum::Server::bind(&listen_address.to_string().parse().unwrap())
        .serve(app.into_make_service())
        .await
        .unwrap();
}

#[cfg(not(feature = "liveview"))]
fn main() {
    #[cfg(not(target_arch = "wasm32"))]
    dioxus_desktop::launch(Root);

    #[cfg(target_arch = "wasm32")]
    dioxus_web::launch(root);
}

#[cfg(feature = "liveview")]
#[component]
fn Root(cx: Scope) -> Element {
<<<<<<< HEAD
    render! { Router::<Route> {} }
=======
    let history = LiveviewHistory::new(cx);
    render! { Router::<Route> { config: || RouterConfig::default().history(history) } }
>>>>>>> 34ef8586
}

#[cfg(not(feature = "liveview"))]
#[component]
fn Root(cx: Scope) -> Element {
    render! { Router::<Route> {} }
}

#[component]
fn UserFrame(cx: Scope, user_id: usize) -> Element {
    render! {
        pre { "UserFrame{{\n\tuser_id:{user_id}\n}}" }
        div { background_color: "rgba(0,0,0,50%)",
            "children:"
            Outlet::<Route> {}
        }
    }
}

#[component]
fn Route1(cx: Scope, user_id: usize, dynamic: usize, query: String, extra: String) -> Element {
    render! {
        pre {
            "Route1{{\n\tuser_id:{user_id},\n\tdynamic:{dynamic},\n\tquery:{query},\n\textra:{extra}\n}}"
        }
        Link {
            to: Route::Route1 {
                user_id: *user_id,
                dynamic: *dynamic,
                query: String::new(),
                extra: extra.clone() + ".",
            },
            "Route1 with extra+\".\""
        }
        p { "Footer" }
        Link {
            to: Route::Route3 {
                dynamic: String::new(),
            },
            "Home"
        }
    }
}

#[component]
fn Route2(cx: Scope, user_id: usize) -> Element {
    render! {
        pre { "Route2{{\n\tuser_id:{user_id}\n}}" }
        (0..*user_id).map(|i| rsx!{ p { "{i}" } }),
        p { "Footer" }
        Link {
            to: Route::Route3 {
                dynamic: String::new(),
            },
            "Home"
        }
    }
}

#[component]
fn Route3(cx: Scope, dynamic: String) -> Element {
    let current_route = use_route(cx)?;
    let current_route_str = use_ref(cx, String::new);
    let parsed = Route::from_str(&current_route_str.read());

    let site_map = Route::SITE_MAP
        .iter()
        .flat_map(|seg| seg.flatten().into_iter())
        .collect::<Vec<_>>();

    let navigator = use_navigator(cx);

    render! {
        input {
            oninput: move |evt| {
                *current_route_str.write() = evt.value();
            },
            value: "{current_route_str.read()}"
        }
        "dynamic: {dynamic}"
        Link { to: Route::Route2 { user_id: 8888 }, "hello world link" }
        button {
            disabled: !navigator.can_go_back(),
            onclick: move |_| {
                navigator.go_back();
            },
            "go back"
        }
        button {
            disabled: !navigator.can_go_forward(),
            onclick: move |_| {
                navigator.go_forward();
            },
            "go forward"
        }
        button {
            onclick: move |_| {
                navigator.push("https://www.google.com");
            },
            "google link"
        }
        p { "Site Map" }
        pre { "{site_map:#?}" }
        p { "Dynamic link" }
        match parsed {
            Ok(route) => {
                if route != current_route {
                    render! {
                        Link {
                            to: route.clone(),
                            "{route}"
                        }
                    }
                }
                else {
                    None
                }
            }
            Err(err) => {
                render! {
                    pre {
                        color: "red",
                        "Invalid route:\n{err}"
                    }
                }
            }
        }
    }
}

#[rustfmt::skip]
#[derive(Clone, Debug, PartialEq, Routable)]
enum Route {
    #[nest("/test")]
        // Nests with parameters have types taken from child routes
        #[nest("/user/:user_id")]
            // Everything inside the nest has the added parameter `user_id: usize`
            // UserFrame is a layout component that will receive the `user_id: usize` parameter
            #[layout(UserFrame)]
                #[route("/:dynamic?:query")]
                Route1 {
                    // The type is taken from the first instance of the dynamic parameter
                    user_id: usize,
                    dynamic: usize,
                    query: String,
                    extra: String,
                },
                #[route("/hello_world")]
                // You can opt out of the layout by using the `!` prefix
                #[layout(!UserFrame)]
                Route2 { user_id: usize },
            #[end_layout]
        #[end_nest]
    #[end_nest]
    #[redirect("/:id/user", |id: usize| Route::Route3 { dynamic: id.to_string()})]
    #[route("/:dynamic")]
    Route3 { dynamic: String },
}<|MERGE_RESOLUTION|>--- conflicted
+++ resolved
@@ -54,12 +54,7 @@
 #[cfg(feature = "liveview")]
 #[component]
 fn Root(cx: Scope) -> Element {
-<<<<<<< HEAD
     render! { Router::<Route> {} }
-=======
-    let history = LiveviewHistory::new(cx);
-    render! { Router::<Route> { config: || RouterConfig::default().history(history) } }
->>>>>>> 34ef8586
 }
 
 #[cfg(not(feature = "liveview"))]
