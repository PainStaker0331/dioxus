use axum::{
    body::{Full, HttpBody},
    extract::{ws::Message, Extension, TypedHeader, WebSocketUpgrade},
    http::{Response, StatusCode},
    response::IntoResponse,
    routing::{get, get_service},
    Router,
};
use cargo_metadata::diagnostic::Diagnostic;
use colored::Colorize;
use dioxus_core::{prelude::TemplateId, SetTemplateMsg};
use dioxus_rsx::try_parse_template;
use notify::{RecommendedWatcher, Watcher};
use syn::spanned::Spanned;

use std::{net::UdpSocket, path::PathBuf, process::Command, sync::Arc};
use tower::ServiceBuilder;
use tower_http::services::fs::{ServeDir, ServeFileSystemResponseBody};

use crate::{builder, serve::Serve, BuildResult, CrateConfig, Result};
use tokio::sync::broadcast;

mod hot_reload;
use hot_reload::*;

pub struct BuildManager {
    config: CrateConfig,
    reload_tx: broadcast::Sender<()>,
}

impl BuildManager {
    fn rebuild(&self) -> Result<BuildResult> {
        log::info!("🪁 Rebuild project");
        let result = builder::build(&self.config, true)?;
        // change the websocket reload state to true;
        // the page will auto-reload.
        if self
            .config
            .dioxus_config
            .web
            .watcher
            .reload_html
            .unwrap_or(false)
        {
            let _ = Serve::regen_dev_page(&self.config);
        }
        let _ = self.reload_tx.send(());
        Ok(result)
    }
}

struct WsReloadState {
    update: broadcast::Sender<()>,
}

pub async fn startup(port: u16, config: CrateConfig) -> Result<()> {
    if config.hot_reload {
        startup_hot_reload(port, config).await?
    } else {
        startup_default(port, config).await?
    }
    Ok(())
}

pub async fn startup_hot_reload(port: u16, config: CrateConfig) -> Result<()> {
    let first_build_result = crate::builder::build(&config, false)?;

    log::info!("🚀 Starting development server...");

    let dist_path = config.out_dir.clone();
    let (reload_tx, _) = broadcast::channel(100);
    let last_file_rebuild = Arc::new(Mutex::new(FileMap::new(config.crate_dir.clone())));
    let build_manager = Arc::new(BuildManager {
        config: config.clone(),
        reload_tx: reload_tx.clone(),
    });
    let hot_reload_tx = broadcast::channel(100).0;
    let hot_reload_state = Arc::new(HotReloadState {
        messages: hot_reload_tx.clone(),
        build_manager: build_manager.clone(),
        last_file_rebuild: last_file_rebuild.clone(),
        watcher_config: config.clone(),
    });

    let crate_dir = config.crate_dir.clone();
    let ws_reload_state = Arc::new(WsReloadState {
        update: reload_tx.clone(),
    });

    let mut last_update_time = chrono::Local::now().timestamp();

    // file watcher: check file change
    let allow_watch_path = config
        .dioxus_config
        .web
        .watcher
        .watch_path
        .clone()
        .unwrap_or_else(|| vec![PathBuf::from("src")]);

    let watcher_config = config.clone();
    let mut watcher = RecommendedWatcher::new(
        move |evt: notify::Result<notify::Event>| {
            let config = watcher_config.clone();
            if chrono::Local::now().timestamp() > last_update_time {
                // Give time for the change to take effect before reading the file
                std::thread::sleep(std::time::Duration::from_millis(100));
                let mut updated = false;
                if let Ok(evt) = evt {
                    let mut messages = Vec::new();
                    let mut needs_rebuild = false;
                    for path in evt.paths.clone() {
                        if path.extension().map(|p| p.to_str()).flatten() != Some("rs") {
                            continue;
                        }
                        let mut file = File::open(path.clone()).unwrap();
                        let mut src = String::new();
                        file.read_to_string(&mut src).expect("Unable to read file");
                        // find changes to the rsx in the file
                        if let Ok(syntax) = syn::parse_file(&src) {
                            let mut last_file_rebuild = last_file_rebuild.lock().unwrap();
                            if let Some(old_str) = last_file_rebuild.map.get(&path) {
                                if let Ok(old) = syn::parse_file(&old_str) {
                                    updated = true;
                                    match find_rsx(&syntax, &old) {
                                        DiffResult::CodeChanged => {
                                            needs_rebuild = true;
                                            last_file_rebuild.map.insert(path, src);
                                        }
                                        DiffResult::RsxChanged(changed) => {
                                            log::info!("🪁 reloading rsx");
                                            for (old, new) in changed.into_iter() {
                                                let hr = get_location(
                                                    &crate_dir,
                                                    &path.to_path_buf(),
                                                    old.to_token_stream(),
                                                );
                                                // get the original source code to preserve whitespace
                                                let span = new.span();
                                                let start = span.start();
                                                let end = span.end();
                                                let mut lines: Vec<_> = src
                                                    .lines()
                                                    .skip(start.line - 1)
                                                    .take(end.line - start.line + 1)
                                                    .collect();
                                                if let Some(first) = lines.first_mut() {
                                                    *first = first.split_at(start.column).1;
                                                }
                                                if let Some(last) = lines.last_mut() {
                                                    // if there is only one line the start index of last line will be the start of the rsx!, not the start of the line
                                                    if start.line == end.line {
                                                        *last = last
                                                            .split_at(end.column - start.column)
                                                            .0;
                                                    } else {
                                                        *last = last.split_at(end.column).0;
                                                    }
                                                }
                                                let rsx = lines.join("\n");

                                                let old_dyn_ctx = try_parse_template(
                                                    &format!("{}", old.tokens),
                                                    hr.to_owned(),
                                                    None,
                                                )
                                                .map(|(_, old_dyn_ctx)| old_dyn_ctx);
                                                if let Ok((template, _)) = try_parse_template(
                                                    &rsx,
                                                    hr.to_owned(),
                                                    old_dyn_ctx.ok(),
                                                ) {
                                                    messages.push(SetTemplateMsg(
                                                        TemplateId(hr),
                                                        template,
                                                    ));
                                                } else {
                                                    needs_rebuild = true;
                                                }
                                            }
                                        }
                                    }
                                }
                            } else {
                                // if this is a new file, rebuild the project
                                *last_file_rebuild = FileMap::new(crate_dir.clone());
                            }
                        }
                    }
                    if needs_rebuild {
                        match build_manager.rebuild() {
                            Ok(res) => {
                                print_console_info(
                                    port,
                                    &config,
                                    PrettierOptions {
                                        changed: evt.paths,
                                        warnings: res.warnings,
                                        elapsed_time: res.elapsed_time,
                                    },
                                );
                            }
                            Err(err) => {
                                log::error!("{}", err);
                            }
                        }
                    }
                    for msg in messages {
                        let _ = hot_reload_tx.send(msg);
                    }
                }
                if updated {
                    last_update_time = chrono::Local::now().timestamp();
                }
            }
        },
        notify::Config::default(),
    )
    .unwrap();

    for sub_path in allow_watch_path {
        watcher
            .watch(
                &config.crate_dir.join(sub_path),
                notify::RecursiveMode::Recursive,
            )
            .unwrap();
    }

    // start serve dev-server at 0.0.0.0:8080
    print_console_info(
        port,
        &config,
        PrettierOptions {
            changed: vec![],
            warnings: first_build_result.warnings,
            elapsed_time: first_build_result.elapsed_time,
        },
    );

    let file_service_config = config.clone();
    let file_service = ServiceBuilder::new()
        .and_then(
            move |response: Response<ServeFileSystemResponseBody>| async move {
                let response = if file_service_config
                    .dioxus_config
                    .web
                    .watcher
                    .index_on_404
                    .unwrap_or(false)
                    && response.status() == StatusCode::NOT_FOUND
                {
                    let body = Full::from(
                        // TODO: Cache/memoize this.
                        std::fs::read_to_string(
                            file_service_config
                                .crate_dir
                                .join(file_service_config.out_dir)
                                .join("index.html"),
                        )
                        .ok()
                        .unwrap(),
                    )
                    .map_err(|err| match err {})
                    .boxed();
                    Response::builder()
                        .status(StatusCode::OK)
                        .body(body)
                        .unwrap()
                } else {
                    response.map(|body| body.boxed())
                };
                Ok(response)
            },
        )
        .service(ServeDir::new((&config.crate_dir).join(&dist_path)));

    let router = Router::new()
        .route("/_dioxus/ws", get(ws_handler))
        .fallback(
            get_service(file_service).handle_error(|error: std::io::Error| async move {
                (
                    StatusCode::INTERNAL_SERVER_ERROR,
                    format!("Unhandled internal error: {}", error),
                )
            }),
        );

    let router = router
        .route("/_dioxus/hot_reload", get(hot_reload_handler))
        .layer(Extension(ws_reload_state))
        .layer(Extension(hot_reload_state));

    axum::Server::bind(&format!("0.0.0.0:{}", port).parse().unwrap())
        .serve(router.into_make_service())
        .await?;

    Ok(())
}

pub async fn startup_default(port: u16, config: CrateConfig) -> Result<()> {
    let first_build_result = crate::builder::build(&config, false)?;

    log::info!("🚀 Starting development server...");

    let dist_path = config.out_dir.clone();

    let (reload_tx, _) = broadcast::channel(100);

    let build_manager = BuildManager {
        config: config.clone(),
        reload_tx: reload_tx.clone(),
    };

    let ws_reload_state = Arc::new(WsReloadState {
        update: reload_tx.clone(),
    });

    let mut last_update_time = chrono::Local::now().timestamp();

    // file watcher: check file change
    let allow_watch_path = config
        .dioxus_config
        .web
        .watcher
        .watch_path
        .clone()
        .unwrap_or_else(|| vec![PathBuf::from("src")]);

    let watcher_config = config.clone();
    let mut watcher = RecommendedWatcher::new(
        move |info: notify::Result<notify::Event>| {
            let config = watcher_config.clone();
            if info.is_ok() {
                if chrono::Local::now().timestamp() > last_update_time {
                    match build_manager.rebuild() {
                        Ok(res) => {
                            last_update_time = chrono::Local::now().timestamp();
                            print_console_info(
                                port,
                                &config,
                                PrettierOptions {
                                    changed: info.unwrap().paths,
                                    warnings: res.warnings,
                                    elapsed_time: res.elapsed_time,
                                },
                            );
                        }
                        Err(e) => log::error!("{}", e),
                    }
                }
            }
        },
        notify::Config::default(),
    )
    .unwrap();

    for sub_path in allow_watch_path {
        watcher
            .watch(
                &config.crate_dir.join(sub_path),
                notify::RecursiveMode::Recursive,
            )
            .unwrap();
    }

    // start serve dev-server at 0.0.0.0
    print_console_info(
        port,
        &config,
        PrettierOptions {
            changed: vec![],
            warnings: first_build_result.warnings,
            elapsed_time: first_build_result.elapsed_time,
        },
    );

    let file_service_config = config.clone();
    let file_service = ServiceBuilder::new()
        .and_then(
            move |response: Response<ServeFileSystemResponseBody>| async move {
                let response = if file_service_config
                    .dioxus_config
                    .web
                    .watcher
                    .index_on_404
                    .unwrap_or(false)
                    && response.status() == StatusCode::NOT_FOUND
                {
                    let body = Full::from(
                        // TODO: Cache/memoize this.
                        std::fs::read_to_string(
                            file_service_config
                                .crate_dir
                                .join(file_service_config.out_dir)
                                .join("index.html"),
                        )
                        .ok()
                        .unwrap(),
                    )
                    .map_err(|err| match err {})
                    .boxed();
                    Response::builder()
                        .status(StatusCode::OK)
                        .body(body)
                        .unwrap()
                } else {
                    response.map(|body| body.boxed())
                };
                Ok(response)
            },
        )
        .service(ServeDir::new((&config.crate_dir).join(&dist_path)));

    let router = Router::new()
        .route("/_dioxus/ws", get(ws_handler))
        .fallback(
            get_service(file_service).handle_error(|error: std::io::Error| async move {
                (
                    StatusCode::INTERNAL_SERVER_ERROR,
                    format!("Unhandled internal error: {}", error),
                )
            }),
        )
        .layer(Extension(ws_reload_state));

    axum::Server::bind(&format!("0.0.0.0:{}", port).parse().unwrap())
        .serve(router.into_make_service())
        .await?;

    Ok(())
}

#[derive(Debug, Default)]
pub struct PrettierOptions {
    changed: Vec<PathBuf>,
    warnings: Vec<Diagnostic>,
    elapsed_time: u128,
}

fn print_console_info(port: u16, config: &CrateConfig, options: PrettierOptions) {
<<<<<<< HEAD
    print!(
        "{}",
        String::from_utf8_lossy(
            &Command::new(if cfg!(target_os = "windows") {
                "cls"
            } else {
                "clear"
            })
            .output()
            .map(|output| output.stdout)
            .unwrap_or_default()
        )
    );
=======
    if let Ok(native_clearseq) = Command::new(if cfg!(target_os = "windows") {
        "cls"
    } else {
        "clear"
    })
    .output() {
        print!("{}", String::from_utf8_lossy(&native_clearseq.stdout));
    } else {
        // Try ANSI-Escape characters
        print!("\x1b[2J\x1b[H");
    }
>>>>>>> 3477b251

    // for path in &changed {
    //     let path = path
    //         .strip_prefix(crate::crate_root().unwrap())
    //         .unwrap()
    //         .to_path_buf();
    //     log::info!("Updated {}", format!("{}", path.to_str().unwrap()).green());
    // }

    let mut profile = if config.release { "Release" } else { "Debug" }.to_string();
    if config.custom_profile.is_some() {
        profile = config.custom_profile.as_ref().unwrap().to_string();
    }
    let hot_reload = if config.hot_reload { "RSX" } else { "Normal" };
    let crate_root = crate::cargo::crate_root().unwrap();
    let custom_html_file = if crate_root.join("index.html").is_file() {
        "Custom [index.html]"
    } else {
        "Default"
    };
    let url_rewrite = if config
        .dioxus_config
        .web
        .watcher
        .index_on_404
        .unwrap_or(false)
    {
        "True"
    } else {
        "False"
    };

    if options.changed.len() <= 0 {
        println!(
            "{} @ v{} [{}] \n",
            "Dioxus".bold().green(),
            crate::DIOXUS_CLI_VERSION,
            chrono::Local::now().format("%H:%M:%S").to_string().dimmed()
        );
    } else {
        println!(
            "Project Reloaded: {}\n",
            format!(
                "Changed {} files. [{}]",
                options.changed.len(),
                chrono::Local::now().format("%H:%M:%S").to_string().dimmed()
            )
            .purple()
            .bold()
        );
    }
    println!(
        "\t> Local : {}",
        format!("http://localhost:{}/", port).blue()
    );
    println!(
        "\t> NetWork : {}",
        format!(
            "http://{}:{}/",
            get_ip().unwrap_or(String::from("0.0.0.0")),
            port
        )
        .blue()
    );
    println!("");
    println!("\t> Profile : {}", profile.green());
    println!("\t> Hot Reload : {}", hot_reload.cyan());
    println!("\t> Index Template : {}", custom_html_file.green());
    println!("\t> URL Rewrite [index_on_404] : {}", url_rewrite.purple());
    println!("");
    println!(
        "\t> Build Time Use : {} millis",
        options.elapsed_time.to_string().green().bold()
    );
    println!("");

    if options.warnings.len() == 0 {
        log::info!("{}\n", "A perfect compilation!".green().bold());
    } else {
        log::warn!(
            "{}",
            format!(
                "There were {} warning messages during the build.",
                options.warnings.len() - 1
            )
            .yellow()
            .bold()
        );
        // for info in &options.warnings {
        //     let message = info.message.clone();
        //     if message == format!("{} warnings emitted", options.warnings.len() - 1) {
        //         continue;
        //     }
        //     let mut console = String::new();
        //     for span in &info.spans {
        //         let file = &span.file_name;
        //         let line = (span.line_start, span.line_end);
        //         let line_str = if line.0 == line.1 {
        //             line.0.to_string()
        //         } else {
        //             format!("{}~{}", line.0, line.1)
        //         };
        //         let code = span.text.clone();
        //         let span_info = if code.len() == 1 {
        //             let code = code.get(0).unwrap().text.trim().blue().bold().to_string();
        //             format!(
        //                 "[{}: {}]: '{}' --> {}",
        //                 file,
        //                 line_str,
        //                 code,
        //                 message.yellow().bold()
        //             )
        //         } else {
        //             let code = code
        //                 .iter()
        //                 .enumerate()
        //                 .map(|(_i, s)| format!("\t{}\n", s.text).blue().bold().to_string())
        //                 .collect::<String>();
        //             format!("[{}: {}]:\n{}\n#:{}", file, line_str, code, message)
        //         };
        //         console = format!("{console}\n\t{span_info}");
        //     }
        //     println!("{console}");
        // }
        // println!(
        //     "\n{}\n",
        //     "Resolving all warnings will help your code run better!".yellow()
        // );
    }
}

fn get_ip() -> Option<String> {
    let socket = match UdpSocket::bind("0.0.0.0:0") {
        Ok(s) => s,
        Err(_) => return None,
    };

    match socket.connect("8.8.8.8:80") {
        Ok(()) => (),
        Err(_) => return None,
    };

    match socket.local_addr() {
        Ok(addr) => return Some(addr.ip().to_string()),
        Err(_) => return None,
    };
}

async fn ws_handler(
    ws: WebSocketUpgrade,
    _: Option<TypedHeader<headers::UserAgent>>,
    Extension(state): Extension<Arc<WsReloadState>>,
) -> impl IntoResponse {
    ws.on_upgrade(|mut socket| async move {
        let mut rx = state.update.subscribe();
        let reload_watcher = tokio::spawn(async move {
            loop {
                rx.recv().await.unwrap();
                // ignore the error
                if socket
                    .send(Message::Text(String::from("reload")))
                    .await
                    .is_err()
                {
                    break;
                }

                // flush the errors after recompling
                rx = rx.resubscribe();
            }
        });

        reload_watcher.await.unwrap();
    })
}<|MERGE_RESOLUTION|>--- conflicted
+++ resolved
@@ -439,21 +439,7 @@
 }
 
 fn print_console_info(port: u16, config: &CrateConfig, options: PrettierOptions) {
-<<<<<<< HEAD
-    print!(
-        "{}",
-        String::from_utf8_lossy(
-            &Command::new(if cfg!(target_os = "windows") {
-                "cls"
-            } else {
-                "clear"
-            })
-            .output()
-            .map(|output| output.stdout)
-            .unwrap_or_default()
-        )
-    );
-=======
+
     if let Ok(native_clearseq) = Command::new(if cfg!(target_os = "windows") {
         "cls"
     } else {
@@ -465,7 +451,6 @@
         // Try ANSI-Escape characters
         print!("\x1b[2J\x1b[H");
     }
->>>>>>> 3477b251
 
     // for path in &changed {
     //     let path = path
