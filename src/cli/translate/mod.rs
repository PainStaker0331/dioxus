use super::*;

/// Build the Rust WASM app and all of its assets.
#[derive(Clone, Debug, Parser)]
#[clap(name = "translate")]
pub struct Translate {
    /// Activate debug mode
    // short and long flags (-d, --debug) will be deduced from the field's name
    #[clap(short, long)]
    pub component: bool,

    /// Input file
    #[clap(short, long)]
    pub file: Option<String>,

    /// Output file, stdout if not present
<<<<<<< HEAD
    #[structopt(short, long)]
=======
    #[clap(parse(from_os_str))]
>>>>>>> b9e5a132
    pub output: Option<PathBuf>,
}

impl Translate {
    pub fn translate(self) -> Result<()> {
        let Translate {
            component,
            output,
            file,
        } = self;

        let contents = match file {
            Some(input) => std::fs::read_to_string(&input).unwrap_or_else(|e| {
                log::error!("Cloud not read input file: {}.", e);
                exit(0);
            }),
            None => {
                if atty::is(atty::Stream::Stdin) {
                    log::error!("No input file, source, or stdin to translate from.");
                    exit(0);
                }

                let mut buffer = String::new();
                std::io::stdin().read_to_string(&mut buffer).unwrap();

                buffer.trim().to_string()
            }
        };

        let out_buf = match component {
            true => format!("{}", convert_html_to_component(&contents).unwrap()),
            false => {
                let mut buf = String::new();
                let dom = Dom::parse(&contents).unwrap();
                for child in &dom.children {
                    simple_render_child(&mut buf, child, 0)?;
                }
                buf
            }
        };

        if let Some(output) = output {
            std::fs::write(&output, out_buf)?;
        } else {
            print!("{}", out_buf);
        }

        Ok(())
    }
}

/// render without handling svgs or anything
fn simple_render_child(f: &mut impl std::fmt::Write, child: &Node, il: u32) -> std::fmt::Result {
    write_tabs(f, il)?;
    match child {
        Node::Text(t) => writeln!(f, "\"{}\"", t)?,
        Node::Comment(e) => writeln!(f, "/* {} */", e)?,
        Node::Element(el) => {
            // open the tag
            write!(f, "{} {{ ", &el.name)?;

            // todo: dioxus will eventually support classnames
            // for now, just write them with a space between each
            let class_iter = &mut el.classes.iter();
            if let Some(first_class) = class_iter.next() {
                write!(f, "class: \"{}", first_class)?;
                for next_class in class_iter {
                    write!(f, " {}", next_class)?;
                }
                write!(f, "\",")?;
            }
            writeln!(f)?;

            // write the attributes
            if let Some(id) = &el.id {
                write_tabs(f, il + 1)?;
                writeln!(f, "id: \"{}\",", id)?;
            }

            for (name, value) in &el.attributes {
                write_tabs(f, il + 1)?;

                use convert_case::{Case, Casing};
                if name.chars().any(|ch| ch.is_ascii_uppercase() || ch == '-') {
                    let new_name = name.to_case(Case::Snake);
                    match value {
                        Some(val) => writeln!(f, "{}: \"{}\",", new_name, val)?,
                        None => writeln!(f, "{}: \"\",", new_name)?,
                    }
                } else {
                    if matches!(name.as_str(), "for" | "async" | "type" | "as") {
                        write!(f, "r#")?
                    }

                    match value {
                        Some(val) => writeln!(f, "{}: \"{}\",", name, val)?,
                        None => writeln!(f, "{}: \"\",", name)?,
                    }
                }
            }

            // now the children
            for child in &el.children {
                simple_render_child(f, child, il + 1)?;
            }

            // close the tag
            write_tabs(f, il)?;
            writeln!(f, "}}")?;
        }
    };
    Ok(())
}

pub fn convert_html_to_component(html: &str) -> Result<ComponentRenderer> {
    Ok(ComponentRenderer {
        dom: Dom::parse(html)?,
        icon_index: 0,
    })
}

#[allow(dead_code)]
pub struct ComponentRenderer {
    dom: Dom,
    icon_index: usize,
}

impl Display for ComponentRenderer {
    fn fmt(&self, f: &mut std::fmt::Formatter<'_>) -> std::fmt::Result {
        writeln!(
            f,
            r##"
fn component(cx: Scope) -> Element {{
    cx.render(rsx!("##
        )?;
        let mut svg_nodes = vec![];

        let mut svg_idx = 0;
        for child in &self.dom.children {
            render_child(f, child, 2, &mut svg_nodes, true, &mut svg_idx)?;
        }
        write!(
            f,
            r##"    ))
}}"##
        )?;

        if svg_idx == 0 {
            return Ok(());
        }

        writeln!(f, "\n\nmod icons {{")?;
        writeln!(f, "\tuse super::*;")?;

        let mut id = 0;
        while let Some(svg) = svg_nodes.pop() {
            writeln!(
                f,
                r##"    pub(super) fn icon_{}(cx: Scope) -> Element {{
        cx.render(rsx!("##,
                id
            )?;
            write_tabs(f, 3)?;

            render_element(f, svg, 3, &mut svg_nodes, false, &mut 0)?;

            writeln!(f, "\t\t))\n\t}}")?;
            id += 1;
        }

        writeln!(f, "}}")?;

        Ok(())
    }
}

fn render_child<'a>(
    f: &mut Formatter<'_>,
    child: &'a Node,
    il: u32,
    svg_buffer: &mut Vec<&'a Element>,
    skip_svg: bool,
    svg_idx: &mut usize,
) -> std::fmt::Result {
    write_tabs(f, il)?;
    match child {
        Node::Text(t) => writeln!(f, "\"{}\"", t)?,
        Node::Comment(e) => writeln!(f, "/* {} */", e)?,
        Node::Element(el) => render_element(f, el, il, svg_buffer, skip_svg, svg_idx)?,
    };
    Ok(())
}

fn render_element<'a>(
    f: &mut Formatter<'_>,
    el: &'a Element,
    il: u32,
    svg_buffer: &mut Vec<&'a Element>,
    skip_svg: bool,
    svg_idx: &mut usize,
) -> std::fmt::Result {
    if el.name == "svg" && skip_svg {
        svg_buffer.push(el);
        // todo: attach the right icon ID
        writeln!(f, "icons::icon_{} {{}}", svg_idx)?;
        *svg_idx += 1;
        return Ok(());
    }

    // open the tag
    write!(f, "{} {{ ", &el.name)?;

    // todo: dioxus will eventually support classnames
    // for now, just write them with a space between each
    let class_iter = &mut el.classes.iter();
    if let Some(first_class) = class_iter.next() {
        write!(f, "class: \"{}", first_class)?;
        for next_class in class_iter {
            write!(f, " {}", next_class)?;
        }
        write!(f, "\",")?;
    }
    writeln!(f)?;

    // write the attributes
    if let Some(id) = &el.id {
        write_tabs(f, il + 1)?;
        writeln!(f, "id: \"{}\",", id)?;
    }

    for (name, value) in &el.attributes {
        write_tabs(f, il + 1)?;

        use convert_case::{Case, Casing};
        if name.chars().any(|ch| ch.is_ascii_uppercase() || ch == '-') {
            let new_name = name.to_case(Case::Snake);
            match value {
                Some(val) => writeln!(f, "{}: \"{}\",", new_name, val)?,
                None => writeln!(f, "{}: \"\",", new_name)?,
            }
        } else {
            if matches!(name.as_str(), "for" | "async" | "type" | "as") {
                write!(f, "r#")?
            }

            match value {
                Some(val) => writeln!(f, "{}: \"{}\",", name, val)?,
                None => writeln!(f, "{}: \"\",", name)?,
            }
        }
    }

    // now the children
    for child in &el.children {
        render_child(f, child, il + 1, svg_buffer, skip_svg, svg_idx)?;
    }

    // close the tag
    write_tabs(f, il)?;
    writeln!(f, "}}")?;
    Ok(())
}

fn write_tabs(f: &mut impl std::fmt::Write, num: u32) -> std::fmt::Result {
    for _ in 0..num {
        write!(f, "    ")?
    }
    Ok(())
}

#[test]
fn generates_svgs() {
    use std::io::Write;

    let st = include_str!("../../../tests/svg.html");

    let out = format!("{:}", convert_html_to_component(st).unwrap());
    dbg!(&out);

    std::fs::File::create("svg_rsx.rs")
        .unwrap()
        .write_all(out.as_bytes())
        .unwrap();
}<|MERGE_RESOLUTION|>--- conflicted
+++ resolved
@@ -14,11 +14,7 @@
     pub file: Option<String>,
 
     /// Output file, stdout if not present
-<<<<<<< HEAD
-    #[structopt(short, long)]
-=======
     #[clap(parse(from_os_str))]
->>>>>>> b9e5a132
     pub output: Option<PathBuf>,
 }
 
