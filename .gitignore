/target
<<<<<<< HEAD
Cargo.lock
.idea/
=======
.idea/

>>>>>>> 5587169b
.DS_Store<|MERGE_RESOLUTION|>--- conflicted
+++ resolved
@@ -1,9 +1,4 @@
 /target
-<<<<<<< HEAD
 Cargo.lock
-.idea/
-=======
-.idea/
-
->>>>>>> 5587169b
-.DS_Store+.DS_Store
+.idea/